--- conflicted
+++ resolved
@@ -6,20 +6,13 @@
    |
    = note: `-D clippy::or-fun-call` implied by `-D warnings`
 
-<<<<<<< HEAD
-error: use of `unwrap_or` followed by a call to `new`
-=======
 error: use of `unwrap_or` to construct default value
->>>>>>> d3c5b488
   --> $DIR/or_fun_call.rs:56:14
    |
 LL |     with_new.unwrap_or(Vec::new());
    |              ^^^^^^^^^^^^^^^^^^^^^ help: try: `unwrap_or_default()`
-<<<<<<< HEAD
-=======
    |
    = note: `-D clippy::unwrap-or-default` implied by `-D warnings`
->>>>>>> d3c5b488
 
 error: use of `unwrap_or` followed by a function call
   --> $DIR/or_fun_call.rs:59:21
@@ -39,21 +32,13 @@
 LL |     with_err_args.unwrap_or(Vec::with_capacity(12));
    |                   ^^^^^^^^^^^^^^^^^^^^^^^^^^^^^^^^^ help: try: `unwrap_or_else(|_| Vec::with_capacity(12))`
 
-<<<<<<< HEAD
-error: use of `unwrap_or` followed by a call to `default`
-=======
 error: use of `unwrap_or` to construct default value
->>>>>>> d3c5b488
   --> $DIR/or_fun_call.rs:68:24
    |
 LL |     with_default_trait.unwrap_or(Default::default());
    |                        ^^^^^^^^^^^^^^^^^^^^^^^^^^^^^ help: try: `unwrap_or_default()`
 
-<<<<<<< HEAD
-error: use of `unwrap_or` followed by a call to `default`
-=======
 error: use of `unwrap_or` to construct default value
->>>>>>> d3c5b488
   --> $DIR/or_fun_call.rs:71:23
    |
 LL |     with_default_type.unwrap_or(u64::default());
@@ -65,21 +50,13 @@
 LL |     self_default.unwrap_or(<FakeDefault>::default());
    |                  ^^^^^^^^^^^^^^^^^^^^^^^^^^^^^^^^^^^ help: try: `unwrap_or_else(<FakeDefault>::default)`
 
-<<<<<<< HEAD
-error: use of `unwrap_or` followed by a call to `default`
-=======
 error: use of `unwrap_or` to construct default value
->>>>>>> d3c5b488
   --> $DIR/or_fun_call.rs:77:18
    |
 LL |     real_default.unwrap_or(<FakeDefault as Default>::default());
    |                  ^^^^^^^^^^^^^^^^^^^^^^^^^^^^^^^^^^^^^^^^^^^^^^ help: try: `unwrap_or_default()`
 
-<<<<<<< HEAD
-error: use of `unwrap_or` followed by a call to `new`
-=======
 error: use of `unwrap_or` to construct default value
->>>>>>> d3c5b488
   --> $DIR/or_fun_call.rs:80:14
    |
 LL |     with_vec.unwrap_or(vec![]);
@@ -91,51 +68,31 @@
 LL |     without_default.unwrap_or(Foo::new());
    |                     ^^^^^^^^^^^^^^^^^^^^^ help: try: `unwrap_or_else(Foo::new)`
 
-<<<<<<< HEAD
-error: use of `or_insert` followed by a call to `new`
-=======
 error: use of `or_insert` to construct default value
->>>>>>> d3c5b488
   --> $DIR/or_fun_call.rs:86:19
    |
 LL |     map.entry(42).or_insert(String::new());
    |                   ^^^^^^^^^^^^^^^^^^^^^^^^ help: try: `or_default()`
 
-<<<<<<< HEAD
-error: use of `or_insert` followed by a call to `new`
-=======
 error: use of `or_insert` to construct default value
->>>>>>> d3c5b488
   --> $DIR/or_fun_call.rs:89:23
    |
 LL |     map_vec.entry(42).or_insert(vec![]);
    |                       ^^^^^^^^^^^^^^^^^ help: try: `or_default()`
 
-<<<<<<< HEAD
-error: use of `or_insert` followed by a call to `new`
-=======
 error: use of `or_insert` to construct default value
->>>>>>> d3c5b488
   --> $DIR/or_fun_call.rs:92:21
    |
 LL |     btree.entry(42).or_insert(String::new());
    |                     ^^^^^^^^^^^^^^^^^^^^^^^^ help: try: `or_default()`
 
-<<<<<<< HEAD
-error: use of `or_insert` followed by a call to `new`
-=======
 error: use of `or_insert` to construct default value
->>>>>>> d3c5b488
   --> $DIR/or_fun_call.rs:95:25
    |
 LL |     btree_vec.entry(42).or_insert(vec![]);
    |                         ^^^^^^^^^^^^^^^^^ help: try: `or_default()`
 
-<<<<<<< HEAD
-error: use of `unwrap_or` followed by a call to `new`
-=======
 error: use of `unwrap_or` to construct default value
->>>>>>> d3c5b488
   --> $DIR/or_fun_call.rs:98:21
    |
 LL |     let _ = stringy.unwrap_or(String::new());
@@ -177,43 +134,6 @@
 LL |         None.unwrap_or( unsafe { ptr_to_ref(s) }    );
    |              ^^^^^^^^^^^^^^^^^^^^^^^^^^^^^^^^^^^^^^^^ help: try: `unwrap_or_else(|| unsafe { ptr_to_ref(s) })`
 
-<<<<<<< HEAD
-error: use of `unwrap_or` followed by a call to `new`
-  --> $DIR/or_fun_call.rs:193:14
-   |
-LL |             .unwrap_or(String::new());
-   |              ^^^^^^^^^^^^^^^^^^^^^^^^ help: try: `unwrap_or_default()`
-
-error: use of `unwrap_or` followed by a call to `new`
-  --> $DIR/or_fun_call.rs:206:14
-   |
-LL |             .unwrap_or(String::new());
-   |              ^^^^^^^^^^^^^^^^^^^^^^^^ help: try: `unwrap_or_default()`
-
-error: use of `unwrap_or` followed by a call to `new`
-  --> $DIR/or_fun_call.rs:218:14
-   |
-LL |             .unwrap_or(String::new());
-   |              ^^^^^^^^^^^^^^^^^^^^^^^^ help: try: `unwrap_or_default()`
-
-error: use of `unwrap_or` followed by a call to `new`
-  --> $DIR/or_fun_call.rs:229:10
-   |
-LL |         .unwrap_or(String::new());
-   |          ^^^^^^^^^^^^^^^^^^^^^^^^ help: try: `unwrap_or_default()`
-
-error: use of `map_or` followed by a function call
-  --> $DIR/or_fun_call.rs:254:25
-   |
-LL |         let _ = Some(4).map_or(g(), |v| v);
-   |                         ^^^^^^^^^^^^^^^^^^ help: try: `map_or_else(g, |v| v)`
-
-error: use of `map_or` followed by a function call
-  --> $DIR/or_fun_call.rs:255:25
-   |
-LL |         let _ = Some(4).map_or(g(), f);
-   |                         ^^^^^^^^^^^^^^ help: try: `map_or_else(g, f)`
-=======
 error: use of `map_or` followed by a function call
   --> $DIR/or_fun_call.rs:254:25
    |
@@ -267,6 +187,5 @@
    |
 LL |         let _ = stringy.unwrap_or_else(String::new);
    |                         ^^^^^^^^^^^^^^^^^^^^^^^^^^^ help: try: `unwrap_or_default()`
->>>>>>> d3c5b488
 
 error: aborting due to 31 previous errors
