--- conflicted
+++ resolved
@@ -10,10 +10,7 @@
 help: consider using an iterator
    |
 8  |     for <item> in ns.iter().take(10).skip(3) {
-<<<<<<< HEAD
    |
-=======
-   |         ^^^^^^
 
 error: the loop variable `i` is only used to index `ms`.
   --> $DIR/needless_range_loop.rs:29:5
@@ -41,4 +38,3 @@
    |
 35 |     for <item> in &mut ms {
    |         ^^^^^^
->>>>>>> 1b323b9f
