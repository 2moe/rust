// edition:2018
// run-rustfix

#![warn(clippy::manual_map)]
#![allow(
    clippy::no_effect,
    clippy::map_identity,
    clippy::unit_arg,
    clippy::match_ref_pats,
    clippy::redundant_pattern_matching,
    dead_code
)]

fn main() {
    match Some(0) {
        Some(_) => Some(2),
        None::<u32> => None,
    };

    match Some(0) {
        Some(x) => Some(x + 1),
        _ => None,
    };

    match Some("") {
        Some(x) => Some(x.is_empty()),
        None => None,
    };

    if let Some(x) = Some(0) {
        Some(!x)
    } else {
        None
    };

    #[rustfmt::skip]
    match Some(0) {
        Some(x) => { Some(std::convert::identity(x)) }
        None => { None }
    };

    match Some(&String::new()) {
        Some(x) => Some(str::len(x)),
        None => None,
    };

    match Some(0) {
        Some(x) if false => Some(x + 1),
        _ => None,
    };

    match &Some([0, 1]) {
        Some(x) => Some(x[0]),
        &None => None,
    };

    match &Some(0) {
        &Some(x) => Some(x * 2),
        None => None,
    };

    match Some(String::new()) {
        Some(ref x) => Some(x.is_empty()),
        _ => None,
    };

    match &&Some(String::new()) {
        Some(x) => Some(x.len()),
        _ => None,
    };

    match &&Some(0) {
        &&Some(x) => Some(x + x),
        &&_ => None,
    };

    #[warn(clippy::option_map_unit_fn)]
    match &mut Some(String::new()) {
        Some(x) => Some(x.push_str("")),
        None => None,
    };

    #[allow(clippy::option_map_unit_fn)]
    {
        match &mut Some(String::new()) {
            Some(x) => Some(x.push_str("")),
            None => None,
        };
    }

    match &mut Some(String::new()) {
        Some(ref x) => Some(x.len()),
        None => None,
    };

    match &mut &Some(String::new()) {
        Some(x) => Some(x.is_empty()),
        &mut _ => None,
    };

    match Some((0, 1, 2)) {
        Some((x, y, z)) => Some(x + y + z),
        None => None,
    };

    match Some([1, 2, 3]) {
        Some([first, ..]) => Some(first),
        None => None,
    };

    match &Some((String::new(), "test")) {
        Some((x, y)) => Some((y, x)),
        None => None,
    };

    match Some((String::new(), 0)) {
        Some((ref x, y)) => Some((y, x)),
        None => None,
    };

    match Some(Some(0)) {
        Some(Some(_)) | Some(None) => Some(0),
        None => None,
    };

    match Some(Some((0, 1))) {
        Some(Some((x, 1))) => Some(x),
        _ => None,
    };

    // #6795
    fn f1() -> Result<(), ()> {
        let _ = match Some(Ok(())) {
            Some(x) => Some(x?),
            None => None,
        };
        Ok(())
    }

    for &x in Some(Some(true)).iter() {
        let _ = match x {
            Some(x) => Some(if x { continue } else { x }),
            None => None,
        };
    }

    // #6797
    let x1 = (Some(String::new()), 0);
    let x2 = x1.0;
    match x2 {
        Some(x) => Some((x, x1.1)),
        None => None,
    };

    struct S1 {
        x: Option<String>,
        y: u32,
    }
    impl S1 {
        fn f(self) -> Option<(String, u32)> {
            match self.x {
                Some(x) => Some((x, self.y)),
                None => None,
            }
        }
    }

    // #6811
    match Some(0) {
        Some(x) => Some(vec![x]),
        None => None,
    };

    match option_env!("") {
        Some(x) => Some(String::from(x)),
        None => None,
    };

    // #6819
    async fn f2(x: u32) -> u32 {
        x
    }

    async fn f3() {
        match Some(0) {
            Some(x) => Some(f2(x).await),
            None => None,
        };
    }

    // #6847
    if let Some(_) = Some(0) {
        Some(0)
    } else if let Some(x) = Some(0) {
        Some(x + 1)
    } else {
        None
    };

    if true {
        Some(0)
    } else if let Some(x) = Some(0) {
        Some(x + 1)
    } else {
        None
    };

    // #6967
    const fn f4() {
        match Some(0) {
            Some(x) => Some(x + 1),
            None => None,
        };
    }
<<<<<<< HEAD
=======

    // #7077
    let s = &String::new();
    let _: Option<&str> = match Some(s) {
        Some(s) => Some(s),
        None => None,
    };
>>>>>>> 1f7aef33
}<|MERGE_RESOLUTION|>--- conflicted
+++ resolved
@@ -212,8 +212,6 @@
             None => None,
         };
     }
-<<<<<<< HEAD
-=======
 
     // #7077
     let s = &String::new();
@@ -221,5 +219,4 @@
         Some(s) => Some(s),
         None => None,
     };
->>>>>>> 1f7aef33
 }