use std::iter::ExactSizeIterator;
use std::ops::Deref;

use rustc_ast::ast::{self, FnRetTy, Mutability, Term};
use rustc_ast::ptr;
use rustc_span::{symbol::kw, BytePos, Pos, Span};

use crate::comment::{combine_strs_with_missing_comments, contains_comment};
use crate::config::lists::*;
use crate::config::{IndentStyle, TypeDensity, Version};
use crate::expr::{
    format_expr, rewrite_assign_rhs, rewrite_call, rewrite_tuple, rewrite_unary_prefix, ExprType,
    RhsAssignKind,
};
use crate::lists::{
    definitive_tactic, itemize_list, write_list, ListFormatting, ListItem, Separator,
};
use crate::macros::{rewrite_macro, MacroPosition};
use crate::overflow;
use crate::pairs::{rewrite_pair, PairParts};
use crate::rewrite::{Rewrite, RewriteContext};
use crate::shape::Shape;
use crate::source_map::SpanUtils;
use crate::spanned::Spanned;
use crate::utils::{
    colon_spaces, extra_offset, first_line_width, format_extern, format_mutability,
    last_line_extendable, last_line_width, mk_sp, rewrite_ident,
};

#[derive(Copy, Clone, Debug, Eq, PartialEq)]
pub(crate) enum PathContext {
    Expr,
    Type,
    Import,
}

// Does not wrap on simple segments.
pub(crate) fn rewrite_path(
    context: &RewriteContext<'_>,
    path_context: PathContext,
    qself: &Option<ptr::P<ast::QSelf>>,
    path: &ast::Path,
    shape: Shape,
) -> Option<String> {
    let skip_count = qself.as_ref().map_or(0, |x| x.position);

    let mut result = if path.is_global() && qself.is_none() && path_context != PathContext::Import {
        "::".to_owned()
    } else {
        String::new()
    };

    let mut span_lo = path.span.lo();

    if let Some(qself) = qself {
        result.push('<');

        let fmt_ty = qself.ty.rewrite(context, shape)?;
        result.push_str(&fmt_ty);

        if skip_count > 0 {
            result.push_str(" as ");
            if path.is_global() && path_context != PathContext::Import {
                result.push_str("::");
            }

            // 3 = ">::".len()
            let shape = shape.sub_width(3)?;

            result = rewrite_path_segments(
                PathContext::Type,
                result,
                path.segments.iter().take(skip_count),
                span_lo,
                path.span.hi(),
                context,
                shape,
            )?;
        }

        result.push_str(">::");
        span_lo = qself.ty.span.hi() + BytePos(1);
    }

    rewrite_path_segments(
        path_context,
        result,
        path.segments.iter().skip(skip_count),
        span_lo,
        path.span.hi(),
        context,
        shape,
    )
}

fn rewrite_path_segments<'a, I>(
    path_context: PathContext,
    mut buffer: String,
    iter: I,
    mut span_lo: BytePos,
    span_hi: BytePos,
    context: &RewriteContext<'_>,
    shape: Shape,
) -> Option<String>
where
    I: Iterator<Item = &'a ast::PathSegment>,
{
    let mut first = true;
    let shape = shape.visual_indent(0);

    for segment in iter {
        // Indicates a global path, shouldn't be rendered.
        if segment.ident.name == kw::PathRoot {
            continue;
        }
        if first {
            first = false;
        } else {
            buffer.push_str("::");
        }

        let extra_offset = extra_offset(&buffer, shape);
        let new_shape = shape.shrink_left(extra_offset)?;
        let segment_string = rewrite_segment(
            path_context,
            segment,
            &mut span_lo,
            span_hi,
            context,
            new_shape,
        )?;

        buffer.push_str(&segment_string);
    }

    Some(buffer)
}

#[derive(Debug)]
pub(crate) enum SegmentParam<'a> {
    Const(&'a ast::AnonConst),
    LifeTime(&'a ast::Lifetime),
    Type(&'a ast::Ty),
    Binding(&'a ast::AssocConstraint),
}

impl<'a> SegmentParam<'a> {
    fn from_generic_arg(arg: &ast::GenericArg) -> SegmentParam<'_> {
        match arg {
            ast::GenericArg::Lifetime(ref lt) => SegmentParam::LifeTime(lt),
            ast::GenericArg::Type(ref ty) => SegmentParam::Type(ty),
            ast::GenericArg::Const(const_) => SegmentParam::Const(const_),
        }
    }
}

impl<'a> Spanned for SegmentParam<'a> {
    fn span(&self) -> Span {
        match *self {
            SegmentParam::Const(const_) => const_.value.span,
            SegmentParam::LifeTime(lt) => lt.ident.span,
            SegmentParam::Type(ty) => ty.span,
            SegmentParam::Binding(binding) => binding.span,
        }
    }
}

impl<'a> Rewrite for SegmentParam<'a> {
    fn rewrite(&self, context: &RewriteContext<'_>, shape: Shape) -> Option<String> {
        match *self {
            SegmentParam::Const(const_) => const_.rewrite(context, shape),
            SegmentParam::LifeTime(lt) => lt.rewrite(context, shape),
            SegmentParam::Type(ty) => ty.rewrite(context, shape),
            SegmentParam::Binding(atc) => atc.rewrite(context, shape),
        }
    }
}

impl Rewrite for ast::AssocConstraint {
    fn rewrite(&self, context: &RewriteContext<'_>, shape: Shape) -> Option<String> {
        use ast::AssocConstraintKind::{Bound, Equality};

        let mut result = String::with_capacity(128);
        result.push_str(rewrite_ident(context, self.ident));

        if let Some(ref gen_args) = self.gen_args {
            let budget = shape.width.checked_sub(result.len())?;
            let shape = Shape::legacy(budget, shape.indent + result.len());
            let gen_str = rewrite_generic_args(gen_args, context, shape, gen_args.span())?;
            result.push_str(&gen_str);
        }

        let infix = match (&self.kind, context.config.type_punctuation_density()) {
            (Bound { .. }, _) => ": ",
            (Equality { .. }, TypeDensity::Wide) => " = ",
            (Equality { .. }, TypeDensity::Compressed) => "=",
        };
        result.push_str(infix);

        let budget = shape.width.checked_sub(result.len())?;
        let shape = Shape::legacy(budget, shape.indent + result.len());
        let rewrite = self.kind.rewrite(context, shape)?;
        result.push_str(&rewrite);

        Some(result)
    }
}

impl Rewrite for ast::AssocConstraintKind {
    fn rewrite(&self, context: &RewriteContext<'_>, shape: Shape) -> Option<String> {
        match self {
            ast::AssocConstraintKind::Equality { term } => match term {
                Term::Ty(ty) => ty.rewrite(context, shape),
                Term::Const(c) => c.rewrite(context, shape),
            },
            ast::AssocConstraintKind::Bound { bounds } => bounds.rewrite(context, shape),
        }
    }
}

// Formats a path segment. There are some hacks involved to correctly determine
// the segment's associated span since it's not part of the AST.
//
// The span_lo is assumed to be greater than the end of any previous segment's
// parameters and lesser or equal than the start of current segment.
//
// span_hi is assumed equal to the end of the entire path.
//
// When the segment contains a positive number of parameters, we update span_lo
// so that invariants described above will hold for the next segment.
fn rewrite_segment(
    path_context: PathContext,
    segment: &ast::PathSegment,
    span_lo: &mut BytePos,
    span_hi: BytePos,
    context: &RewriteContext<'_>,
    shape: Shape,
) -> Option<String> {
    let mut result = String::with_capacity(128);
    result.push_str(rewrite_ident(context, segment.ident));

    let ident_len = result.len();
    let shape = if context.use_block_indent() {
        shape.offset_left(ident_len)?
    } else {
        shape.shrink_left(ident_len)?
    };

    if let Some(ref args) = segment.args {
        let generics_str = rewrite_generic_args(args, context, shape, mk_sp(*span_lo, span_hi))?;
        match **args {
            ast::GenericArgs::AngleBracketed(ref data) if !data.args.is_empty() => {
                // HACK: squeeze out the span between the identifier and the parameters.
                // The hack is required so that we don't remove the separator inside macro calls.
                // This does not work in the presence of comment, hoping that people are
                // sane about where to put their comment.
                let separator_snippet = context
                    .snippet(mk_sp(segment.ident.span.hi(), data.span.lo()))
                    .trim();
                let force_separator = context.inside_macro() && separator_snippet.starts_with("::");
                let separator = if path_context == PathContext::Expr || force_separator {
                    "::"
                } else {
                    ""
                };
                result.push_str(separator);

                // Update position of last bracket.
                *span_lo = context
                    .snippet_provider
                    .span_after(mk_sp(*span_lo, span_hi), "<");
            }
            _ => (),
        }
        result.push_str(&generics_str)
    }

    Some(result)
}

fn format_function_type<'a, I>(
    inputs: I,
    output: &FnRetTy,
    variadic: bool,
    span: Span,
    context: &RewriteContext<'_>,
    shape: Shape,
) -> Option<String>
where
    I: ExactSizeIterator,
    <I as Iterator>::Item: Deref,
    <I::Item as Deref>::Target: Rewrite + Spanned + 'a,
{
    debug!("format_function_type {:#?}", shape);

    let ty_shape = match context.config.indent_style() {
        // 4 = " -> "
        IndentStyle::Block => shape.offset_left(4)?,
        IndentStyle::Visual => shape.block_left(4)?,
    };
    let output = match *output {
        FnRetTy::Ty(ref ty) => {
            let type_str = ty.rewrite(context, ty_shape)?;
            format!(" -> {type_str}")
        }
        FnRetTy::Default(..) => String::new(),
    };

    let list_shape = if context.use_block_indent() {
        Shape::indented(
            shape.block().indent.block_indent(context.config),
            context.config,
        )
    } else {
        // 2 for ()
        let budget = shape.width.checked_sub(2)?;
        // 1 for (
        let offset = shape.indent + 1;
        Shape::legacy(budget, offset)
    };

    let is_inputs_empty = inputs.len() == 0;
    let list_lo = context.snippet_provider.span_after(span, "(");
    let (list_str, tactic) = if is_inputs_empty {
        let tactic = get_tactics(&[], &output, shape);
        let list_hi = context.snippet_provider.span_before(span, ")");
        let comment = context
            .snippet_provider
            .span_to_snippet(mk_sp(list_lo, list_hi))?
            .trim();
        let comment = if comment.starts_with("//") {
            format!(
                "{}{}{}",
                &list_shape.indent.to_string_with_newline(context.config),
                comment,
                &shape.block().indent.to_string_with_newline(context.config)
            )
        } else {
            comment.to_string()
        };
        (comment, tactic)
    } else {
        let items = itemize_list(
            context.snippet_provider,
            inputs,
            ")",
            ",",
            |arg| arg.span().lo(),
            |arg| arg.span().hi(),
            |arg| arg.rewrite(context, list_shape),
            list_lo,
            span.hi(),
            false,
        );

        let item_vec: Vec<_> = items.collect();
        let tactic = get_tactics(&item_vec, &output, shape);
        let trailing_separator = if !context.use_block_indent() || variadic {
            SeparatorTactic::Never
        } else {
            context.config.trailing_comma()
        };

        let fmt = ListFormatting::new(list_shape, context.config)
            .tactic(tactic)
            .trailing_separator(trailing_separator)
            .ends_with_newline(tactic.ends_with_newline(context.config.indent_style()))
            .preserve_newline(true);
        (write_list(&item_vec, &fmt)?, tactic)
    };

    let args = if tactic == DefinitiveListTactic::Horizontal
        || !context.use_block_indent()
        || is_inputs_empty
    {
        format!("({list_str})")
    } else {
        format!(
            "({}{}{})",
            list_shape.indent.to_string_with_newline(context.config),
            list_str,
            shape.block().indent.to_string_with_newline(context.config),
        )
    };
    if output.is_empty() || last_line_width(&args) + first_line_width(&output) <= shape.width {
        Some(format!("{args}{output}"))
    } else {
        Some(format!(
            "{}\n{}{}",
            args,
            list_shape.indent.to_string(context.config),
            output.trim_start()
        ))
    }
}

fn type_bound_colon(context: &RewriteContext<'_>) -> &'static str {
    colon_spaces(context.config)
}

// If the return type is multi-lined, then force to use multiple lines for
// arguments as well.
fn get_tactics(item_vec: &[ListItem], output: &str, shape: Shape) -> DefinitiveListTactic {
    if output.contains('\n') {
        DefinitiveListTactic::Vertical
    } else {
        definitive_tactic(
            item_vec,
            ListTactic::HorizontalVertical,
            Separator::Comma,
            // 2 is for the case of ',\n'
            shape.width.saturating_sub(2 + output.len()),
        )
    }
}

impl Rewrite for ast::WherePredicate {
    fn rewrite(&self, context: &RewriteContext<'_>, shape: Shape) -> Option<String> {
        // FIXME: dead spans?
        let result = match *self {
            ast::WherePredicate::BoundPredicate(ast::WhereBoundPredicate {
                ref bound_generic_params,
                ref bounded_ty,
                ref bounds,
                ..
            }) => {
                let type_str = bounded_ty.rewrite(context, shape)?;
                let colon = type_bound_colon(context).trim_end();
                let lhs = if let Some(binder_str) =
                    rewrite_bound_params(context, shape, bound_generic_params)
                {
                    format!("for<{binder_str}> {type_str}{colon}")
                } else {
                    format!("{type_str}{colon}")
                };

                rewrite_assign_rhs(context, lhs, bounds, &RhsAssignKind::Bounds, shape)?
            }
            ast::WherePredicate::RegionPredicate(ast::WhereRegionPredicate {
                ref lifetime,
                ref bounds,
                ..
            }) => rewrite_bounded_lifetime(lifetime, bounds, context, shape)?,
            ast::WherePredicate::EqPredicate(ast::WhereEqPredicate {
                ref lhs_ty,
                ref rhs_ty,
                ..
            }) => {
                let lhs_ty_str = lhs_ty.rewrite(context, shape).map(|lhs| lhs + " =")?;
                rewrite_assign_rhs(context, lhs_ty_str, &**rhs_ty, &RhsAssignKind::Ty, shape)?
            }
        };

        Some(result)
    }
}

impl Rewrite for ast::GenericArg {
    fn rewrite(&self, context: &RewriteContext<'_>, shape: Shape) -> Option<String> {
        match *self {
            ast::GenericArg::Lifetime(ref lt) => lt.rewrite(context, shape),
            ast::GenericArg::Type(ref ty) => ty.rewrite(context, shape),
            ast::GenericArg::Const(ref const_) => const_.rewrite(context, shape),
        }
    }
}

fn rewrite_generic_args(
    gen_args: &ast::GenericArgs,
    context: &RewriteContext<'_>,
    shape: Shape,
    span: Span,
) -> Option<String> {
    match gen_args {
        ast::GenericArgs::AngleBracketed(ref data) if !data.args.is_empty() => {
            let args = data
                .args
                .iter()
                .map(|x| match x {
                    ast::AngleBracketedArg::Arg(generic_arg) => {
                        SegmentParam::from_generic_arg(generic_arg)
                    }
                    ast::AngleBracketedArg::Constraint(constraint) => {
                        SegmentParam::Binding(constraint)
                    }
                })
                .collect::<Vec<_>>();

            overflow::rewrite_with_angle_brackets(context, "", args.iter(), shape, span)
        }
        ast::GenericArgs::Parenthesized(ref data) => format_function_type(
            data.inputs.iter().map(|x| &**x),
            &data.output,
            false,
            data.span,
            context,
            shape,
        ),
        _ => Some("".to_owned()),
    }
}

fn rewrite_bounded_lifetime(
    lt: &ast::Lifetime,
    bounds: &[ast::GenericBound],
    context: &RewriteContext<'_>,
    shape: Shape,
) -> Option<String> {
    let result = lt.rewrite(context, shape)?;

    if bounds.is_empty() {
        Some(result)
    } else {
        let colon = type_bound_colon(context);
        let overhead = last_line_width(&result) + colon.len();
        let result = format!(
            "{}{}{}",
            result,
            colon,
            join_bounds(context, shape.sub_width(overhead)?, bounds, true)?
        );
        Some(result)
    }
}

impl Rewrite for ast::AnonConst {
    fn rewrite(&self, context: &RewriteContext<'_>, shape: Shape) -> Option<String> {
        format_expr(&self.value, ExprType::SubExpression, context, shape)
    }
}

impl Rewrite for ast::Lifetime {
    fn rewrite(&self, context: &RewriteContext<'_>, _: Shape) -> Option<String> {
        Some(rewrite_ident(context, self.ident).to_owned())
    }
}

impl Rewrite for ast::GenericBound {
    fn rewrite(&self, context: &RewriteContext<'_>, shape: Shape) -> Option<String> {
        match *self {
            ast::GenericBound::Trait(ref poly_trait_ref, trait_bound_modifier) => {
                let snippet = context.snippet(self.span());
                let has_paren = snippet.starts_with('(') && snippet.ends_with(')');
                let rewrite = match trait_bound_modifier {
                    ast::TraitBoundModifier::None => poly_trait_ref.rewrite(context, shape),
                    ast::TraitBoundModifier::Maybe => poly_trait_ref
                        .rewrite(context, shape.offset_left(1)?)
                        .map(|s| format!("?{}", s)),
                    ast::TraitBoundModifier::MaybeConst => poly_trait_ref
                        .rewrite(context, shape.offset_left(7)?)
                        .map(|s| format!("~const {}", s)),
                    ast::TraitBoundModifier::MaybeConstMaybe => poly_trait_ref
                        .rewrite(context, shape.offset_left(8)?)
                        .map(|s| format!("~const ?{}", s)),
                    ast::TraitBoundModifier::Negative => poly_trait_ref
                        .rewrite(context, shape.offset_left(1)?)
                        .map(|s| format!("!{}", s)),
                    ast::TraitBoundModifier::MaybeConstNegative => poly_trait_ref
                        .rewrite(context, shape.offset_left(8)?)
                        .map(|s| format!("~const !{}", s)),
                };
                rewrite.map(|s| if has_paren { format!("({})", s) } else { s })
            }
            ast::GenericBound::Outlives(ref lifetime) => lifetime.rewrite(context, shape),
        }
    }
}

impl Rewrite for ast::GenericBounds {
    fn rewrite(&self, context: &RewriteContext<'_>, shape: Shape) -> Option<String> {
        if self.is_empty() {
            return Some(String::new());
        }

        join_bounds(context, shape, self, true)
    }
}

impl Rewrite for ast::GenericParam {
    fn rewrite(&self, context: &RewriteContext<'_>, shape: Shape) -> Option<String> {
        // FIXME: If there are more than one attributes, this will force multiline.
        let mut result = self.attrs.rewrite(context, shape).unwrap_or(String::new());
        let has_attrs = !result.is_empty();
<<<<<<< HEAD

        let mut param = String::with_capacity(128);

=======

        let mut param = String::with_capacity(128);

>>>>>>> 547577fa
        let param_start = if let ast::GenericParamKind::Const {
            ref ty,
            kw_span,
            default,
        } = &self.kind
        {
            param.push_str("const ");
            param.push_str(rewrite_ident(context, self.ident));
            param.push_str(": ");
            param.push_str(&ty.rewrite(context, shape)?);
            if let Some(default) = default {
                let eq_str = match context.config.type_punctuation_density() {
                    TypeDensity::Compressed => "=",
                    TypeDensity::Wide => " = ",
                };
                param.push_str(eq_str);
                let budget = shape.width.checked_sub(param.len())?;
                let rewrite = default.rewrite(context, Shape::legacy(budget, shape.indent))?;
                param.push_str(&rewrite);
            }
            kw_span.lo()
        } else {
            param.push_str(rewrite_ident(context, self.ident));
            self.ident.span.lo()
        };

        if !self.bounds.is_empty() {
            param.push_str(type_bound_colon(context));
            param.push_str(&self.bounds.rewrite(context, shape)?)
        }
        if let ast::GenericParamKind::Type {
            default: Some(ref def),
        } = self.kind
        {
            let eq_str = match context.config.type_punctuation_density() {
                TypeDensity::Compressed => "=",
                TypeDensity::Wide => " = ",
            };
            param.push_str(eq_str);
            let budget = shape.width.checked_sub(param.len())?;
            let rewrite =
                def.rewrite(context, Shape::legacy(budget, shape.indent + param.len()))?;
            param.push_str(&rewrite);
        }

        if let Some(last_attr) = self.attrs.last().filter(|last_attr| {
            contains_comment(context.snippet(mk_sp(last_attr.span.hi(), param_start)))
        }) {
            result = combine_strs_with_missing_comments(
                context,
                &result,
                &param,
                mk_sp(last_attr.span.hi(), param_start),
                shape,
                !last_attr.is_doc_comment(),
            )?;
        } else {
            // When rewriting generic params, an extra newline should be put
            // if the attributes end with a doc comment
            if let Some(true) = self.attrs.last().map(|a| a.is_doc_comment()) {
                result.push_str(&shape.indent.to_string_with_newline(context.config));
            } else if has_attrs {
                result.push(' ');
            }
            result.push_str(&param);
        }

        Some(result)
    }
}

impl Rewrite for ast::PolyTraitRef {
    fn rewrite(&self, context: &RewriteContext<'_>, shape: Shape) -> Option<String> {
        if let Some(lifetime_str) = rewrite_bound_params(context, shape, &self.bound_generic_params)
        {
            // 6 is "for<> ".len()
            let extra_offset = lifetime_str.len() + 6;
            let path_str = self
                .trait_ref
                .rewrite(context, shape.offset_left(extra_offset)?)?;

            Some(format!("for<{lifetime_str}> {path_str}"))
        } else {
            self.trait_ref.rewrite(context, shape)
        }
    }
}

impl Rewrite for ast::TraitRef {
    fn rewrite(&self, context: &RewriteContext<'_>, shape: Shape) -> Option<String> {
        rewrite_path(context, PathContext::Type, &None, &self.path, shape)
    }
}

impl Rewrite for ast::Ty {
    fn rewrite(&self, context: &RewriteContext<'_>, shape: Shape) -> Option<String> {
        match self.kind {
            ast::TyKind::TraitObject(ref bounds, tobj_syntax) => {
                // we have to consider 'dyn' keyword is used or not!!!
                let (shape, prefix) = match tobj_syntax {
                    ast::TraitObjectSyntax::Dyn => (shape.offset_left(4)?, "dyn "),
                    ast::TraitObjectSyntax::DynStar => (shape.offset_left(5)?, "dyn* "),
                    ast::TraitObjectSyntax::None => (shape, ""),
                };
                let mut res = bounds.rewrite(context, shape)?;
                // We may have falsely removed a trailing `+` inside macro call.
                if context.inside_macro() && bounds.len() == 1 {
                    if context.snippet(self.span).ends_with('+') && !res.ends_with('+') {
                        res.push('+');
                    }
                }
                Some(format!("{prefix}{res}"))
            }
            ast::TyKind::Ptr(ref mt) => {
                let prefix = match mt.mutbl {
                    Mutability::Mut => "*mut ",
                    Mutability::Not => "*const ",
                };

                rewrite_unary_prefix(context, prefix, &*mt.ty, shape)
            }
            ast::TyKind::Ref(ref lifetime, ref mt) => {
                let mut_str = format_mutability(mt.mutbl);
                let mut_len = mut_str.len();
                let mut result = String::with_capacity(128);
                result.push('&');
                let ref_hi = context.snippet_provider.span_after(self.span(), "&");
                let mut cmnt_lo = ref_hi;

                if let Some(ref lifetime) = *lifetime {
                    let lt_budget = shape.width.checked_sub(2 + mut_len)?;
                    let lt_str = lifetime.rewrite(
                        context,
                        Shape::legacy(lt_budget, shape.indent + 2 + mut_len),
                    )?;
                    let before_lt_span = mk_sp(cmnt_lo, lifetime.ident.span.lo());
                    if contains_comment(context.snippet(before_lt_span)) {
                        result = combine_strs_with_missing_comments(
                            context,
                            &result,
                            &lt_str,
                            before_lt_span,
                            shape,
                            true,
                        )?;
                    } else {
                        result.push_str(&lt_str);
                    }
                    result.push(' ');
                    cmnt_lo = lifetime.ident.span.hi();
                }

                if ast::Mutability::Mut == mt.mutbl {
                    let mut_hi = context.snippet_provider.span_after(self.span(), "mut");
                    let before_mut_span = mk_sp(cmnt_lo, mut_hi - BytePos::from_usize(3));
                    if contains_comment(context.snippet(before_mut_span)) {
                        result = combine_strs_with_missing_comments(
                            context,
                            result.trim_end(),
                            mut_str,
                            before_mut_span,
                            shape,
                            true,
                        )?;
                    } else {
                        result.push_str(mut_str);
                    }
                    cmnt_lo = mut_hi;
                }

                let before_ty_span = mk_sp(cmnt_lo, mt.ty.span.lo());
                if contains_comment(context.snippet(before_ty_span)) {
                    result = combine_strs_with_missing_comments(
                        context,
                        result.trim_end(),
                        &mt.ty.rewrite(context, shape)?,
                        before_ty_span,
                        shape,
                        true,
                    )?;
                } else {
                    let used_width = last_line_width(&result);
                    let budget = shape.width.checked_sub(used_width)?;
                    let ty_str = mt
                        .ty
                        .rewrite(context, Shape::legacy(budget, shape.indent + used_width))?;
                    result.push_str(&ty_str);
                }

                Some(result)
            }
            // FIXME: we drop any comments here, even though it's a silly place to put
            // comments.
            ast::TyKind::Paren(ref ty) => {
                if context.config.version() == Version::One
                    || context.config.indent_style() == IndentStyle::Visual
                {
                    let budget = shape.width.checked_sub(2)?;
                    return ty
                        .rewrite(context, Shape::legacy(budget, shape.indent + 1))
                        .map(|ty_str| format!("({})", ty_str));
                }

                // 2 = ()
                if let Some(sh) = shape.sub_width(2) {
                    if let Some(ref s) = ty.rewrite(context, sh) {
                        if !s.contains('\n') {
                            return Some(format!("({s})"));
                        }
                    }
                }

                let indent_str = shape.indent.to_string_with_newline(context.config);
                let shape = shape
                    .block_indent(context.config.tab_spaces())
                    .with_max_width(context.config);
                let rw = ty.rewrite(context, shape)?;
                Some(format!(
                    "({}{}{})",
                    shape.to_string_with_newline(context.config),
                    rw,
                    indent_str
                ))
            }
            ast::TyKind::Slice(ref ty) => {
                let budget = shape.width.checked_sub(4)?;
                ty.rewrite(context, Shape::legacy(budget, shape.indent + 1))
                    .map(|ty_str| format!("[{}]", ty_str))
            }
            ast::TyKind::Tup(ref items) => {
                rewrite_tuple(context, items.iter(), self.span, shape, items.len() == 1)
            }
            ast::TyKind::AnonStruct(_) => Some(context.snippet(self.span).to_owned()),
            ast::TyKind::AnonUnion(_) => Some(context.snippet(self.span).to_owned()),
            ast::TyKind::Path(ref q_self, ref path) => {
                rewrite_path(context, PathContext::Type, q_self, path, shape)
            }
            ast::TyKind::Array(ref ty, ref repeats) => rewrite_pair(
                &**ty,
                &*repeats.value,
                PairParts::new("[", "; ", "]"),
                context,
                shape,
                SeparatorPlace::Back,
            ),
            ast::TyKind::Infer => {
                if shape.width >= 1 {
                    Some("_".to_owned())
                } else {
                    None
                }
            }
            ast::TyKind::BareFn(ref bare_fn) => rewrite_bare_fn(bare_fn, self.span, context, shape),
            ast::TyKind::Never => Some(String::from("!")),
            ast::TyKind::MacCall(ref mac) => {
                rewrite_macro(mac, None, context, shape, MacroPosition::Expression)
            }
            ast::TyKind::ImplicitSelf => Some(String::from("")),
            ast::TyKind::ImplTrait(_, ref it) => {
                // Empty trait is not a parser error.
                if it.is_empty() {
                    return Some("impl".to_owned());
                }
                let rw = if context.config.version() == Version::One {
                    it.rewrite(context, shape)
                } else {
                    join_bounds(context, shape, it, false)
                };
                rw.map(|it_str| {
                    let space = if it_str.is_empty() { "" } else { " " };
                    format!("impl{}{}", space, it_str)
                })
            }
            ast::TyKind::CVarArgs => Some("...".to_owned()),
            ast::TyKind::Err => Some(context.snippet(self.span).to_owned()),
            ast::TyKind::Typeof(ref anon_const) => rewrite_call(
                context,
                "typeof",
                &[anon_const.value.clone()],
                self.span,
                shape,
            ),
        }
    }
}

fn rewrite_bare_fn(
    bare_fn: &ast::BareFnTy,
    span: Span,
    context: &RewriteContext<'_>,
    shape: Shape,
) -> Option<String> {
    debug!("rewrite_bare_fn {:#?}", shape);

    let mut result = String::with_capacity(128);

    if let Some(ref lifetime_str) = rewrite_bound_params(context, shape, &bare_fn.generic_params) {
        result.push_str("for<");
        // 6 = "for<> ".len(), 4 = "for<".
        // This doesn't work out so nicely for multiline situation with lots of
        // rightward drift. If that is a problem, we could use the list stuff.
        result.push_str(lifetime_str);
        result.push_str("> ");
    }

    result.push_str(crate::utils::format_unsafety(bare_fn.unsafety));

    result.push_str(&format_extern(
        bare_fn.ext,
        context.config.force_explicit_abi(),
    ));

    result.push_str("fn");

    let func_ty_shape = if context.use_block_indent() {
        shape.offset_left(result.len())?
    } else {
        shape.visual_indent(result.len()).sub_width(result.len())?
    };

    let rewrite = format_function_type(
        bare_fn.decl.inputs.iter(),
        &bare_fn.decl.output,
        bare_fn.decl.c_variadic(),
        span,
        context,
        func_ty_shape,
    )?;

    result.push_str(&rewrite);

    Some(result)
}

fn is_generic_bounds_in_order(generic_bounds: &[ast::GenericBound]) -> bool {
    let is_trait = |b: &ast::GenericBound| match b {
        ast::GenericBound::Outlives(..) => false,
        ast::GenericBound::Trait(..) => true,
    };
    let is_lifetime = |b: &ast::GenericBound| !is_trait(b);
    let last_trait_index = generic_bounds.iter().rposition(is_trait);
    let first_lifetime_index = generic_bounds.iter().position(is_lifetime);
    match (last_trait_index, first_lifetime_index) {
        (Some(last_trait_index), Some(first_lifetime_index)) => {
            last_trait_index < first_lifetime_index
        }
        _ => true,
    }
}

fn join_bounds(
    context: &RewriteContext<'_>,
    shape: Shape,
    items: &[ast::GenericBound],
    need_indent: bool,
) -> Option<String> {
    join_bounds_inner(context, shape, items, need_indent, false)
}

fn join_bounds_inner(
    context: &RewriteContext<'_>,
    shape: Shape,
    items: &[ast::GenericBound],
    need_indent: bool,
    force_newline: bool,
) -> Option<String> {
    debug_assert!(!items.is_empty());

    let generic_bounds_in_order = is_generic_bounds_in_order(items);
    let is_bound_extendable = |s: &str, b: &ast::GenericBound| match b {
        ast::GenericBound::Outlives(..) => true,
        ast::GenericBound::Trait(..) => last_line_extendable(s),
    };

    // Whether a GenericBound item is a PathSegment segment that includes internal array
    // that contains more than one item
    let is_item_with_multi_items_array = |item: &ast::GenericBound| match item {
        ast::GenericBound::Trait(ref poly_trait_ref, ..) => {
            let segments = &poly_trait_ref.trait_ref.path.segments;
            if segments.len() > 1 {
                true
            } else {
                if let Some(args_in) = &segments[0].args {
                    matches!(
                        args_in.deref(),
                        ast::GenericArgs::AngleBracketed(bracket_args)
                            if bracket_args.args.len() > 1
                    )
                } else {
                    false
                }
            }
        }
        _ => false,
    };

    let result = items.iter().enumerate().try_fold(
        (String::new(), None, false),
        |(strs, prev_trailing_span, prev_extendable), (i, item)| {
            let trailing_span = if i < items.len() - 1 {
                let hi = context
                    .snippet_provider
                    .span_before(mk_sp(items[i + 1].span().lo(), item.span().hi()), "+");

                Some(mk_sp(item.span().hi(), hi))
            } else {
                None
            };
            let (leading_span, has_leading_comment) = if i > 0 {
                let lo = context
                    .snippet_provider
                    .span_after(mk_sp(items[i - 1].span().hi(), item.span().lo()), "+");

                let span = mk_sp(lo, item.span().lo());

                let has_comments = contains_comment(context.snippet(span));

                (Some(mk_sp(lo, item.span().lo())), has_comments)
            } else {
                (None, false)
            };
            let prev_has_trailing_comment = match prev_trailing_span {
                Some(ts) => contains_comment(context.snippet(ts)),
                _ => false,
            };

            let shape = if need_indent && force_newline {
                shape
                    .block_indent(context.config.tab_spaces())
                    .with_max_width(context.config)
            } else {
                shape
            };
            let whitespace = if force_newline && (!prev_extendable || !generic_bounds_in_order) {
                shape
                    .indent
                    .to_string_with_newline(context.config)
                    .to_string()
            } else {
                String::from(" ")
            };

            let joiner = match context.config.type_punctuation_density() {
                TypeDensity::Compressed => String::from("+"),
                TypeDensity::Wide => whitespace + "+ ",
            };
            let joiner = if has_leading_comment {
                joiner.trim_end()
            } else {
                &joiner
            };
            let joiner = if prev_has_trailing_comment {
                joiner.trim_start()
            } else {
                joiner
            };

            let (extendable, trailing_str) = if i == 0 {
                let bound_str = item.rewrite(context, shape)?;
                (is_bound_extendable(&bound_str, item), bound_str)
            } else {
                let bound_str = &item.rewrite(context, shape)?;
                match leading_span {
                    Some(ls) if has_leading_comment => (
                        is_bound_extendable(bound_str, item),
                        combine_strs_with_missing_comments(
                            context, joiner, bound_str, ls, shape, true,
                        )?,
                    ),
                    _ => (
                        is_bound_extendable(bound_str, item),
                        String::from(joiner) + bound_str,
                    ),
                }
            };
            match prev_trailing_span {
                Some(ts) if prev_has_trailing_comment => combine_strs_with_missing_comments(
                    context,
                    &strs,
                    &trailing_str,
                    ts,
                    shape,
                    true,
                )
                .map(|v| (v, trailing_span, extendable)),
                _ => Some((strs + &trailing_str, trailing_span, extendable)),
            }
        },
    )?;

    // Whether to retry with a forced newline:
    //   Only if result is not already multiline and did not exceed line width,
    //   and either there is more than one item;
    //       or the single item is of type `Trait`,
    //          and any of the internal arrays contains more than one item;
    let retry_with_force_newline = match context.config.version() {
        Version::One => {
            !force_newline
                && items.len() > 1
                && (result.0.contains('\n') || result.0.len() > shape.width)
        }
        Version::Two if force_newline => false,
        Version::Two if (!result.0.contains('\n') && result.0.len() <= shape.width) => false,
        Version::Two if items.len() > 1 => true,
        Version::Two => is_item_with_multi_items_array(&items[0]),
    };

    if retry_with_force_newline {
        join_bounds_inner(context, shape, items, need_indent, true)
    } else {
        Some(result.0)
    }
}

pub(crate) fn opaque_ty(ty: &Option<ptr::P<ast::Ty>>) -> Option<&ast::GenericBounds> {
    ty.as_ref().and_then(|t| match &t.kind {
        ast::TyKind::ImplTrait(_, bounds) => Some(bounds),
        _ => None,
    })
}

pub(crate) fn can_be_overflowed_type(
    context: &RewriteContext<'_>,
    ty: &ast::Ty,
    len: usize,
) -> bool {
    match ty.kind {
        ast::TyKind::Tup(..) => context.use_block_indent() && len == 1,
        ast::TyKind::Ref(_, ref mutty) | ast::TyKind::Ptr(ref mutty) => {
            can_be_overflowed_type(context, &*mutty.ty, len)
        }
        _ => false,
    }
}

/// Returns `None` if there is no `GenericParam` in the list
pub(crate) fn rewrite_bound_params(
    context: &RewriteContext<'_>,
    shape: Shape,
    generic_params: &[ast::GenericParam],
) -> Option<String> {
    let result = generic_params
        .iter()
        .map(|param| param.rewrite(context, shape))
        .collect::<Option<Vec<_>>>()?
        .join(", ");
    if result.is_empty() {
        None
    } else {
        Some(result)
    }
}<|MERGE_RESOLUTION|>--- conflicted
+++ resolved
@@ -581,15 +581,9 @@
         // FIXME: If there are more than one attributes, this will force multiline.
         let mut result = self.attrs.rewrite(context, shape).unwrap_or(String::new());
         let has_attrs = !result.is_empty();
-<<<<<<< HEAD
 
         let mut param = String::with_capacity(128);
 
-=======
-
-        let mut param = String::with_capacity(128);
-
->>>>>>> 547577fa
         let param_start = if let ast::GenericParamKind::Const {
             ref ty,
             kw_span,
