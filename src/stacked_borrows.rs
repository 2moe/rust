use std::cell::RefCell;
use std::collections::{HashMap, HashSet};
use std::rc::Rc;
use std::fmt;
use std::num::NonZeroU64;

use rustc::ty::{self, layout::Size};
use rustc::hir::{MutMutable, MutImmutable};
use rustc::mir::RetagKind;

use crate::{
    InterpResult, InterpError, MiriEvalContext, HelpersEvalContextExt, Evaluator, MutValueVisitor,
<<<<<<< HEAD
    MemoryKind, MiriMemoryKind, RangeMap, AllocId, CheckInAllocMsg, Pointer, Immediate, ImmTy, 
    PlaceTy, MPlaceTy,
=======
    MemoryKind, MiriMemoryKind, RangeMap, Allocation, AllocationExtra, AllocId,
    Pointer, Immediate, ImmTy, PlaceTy, MPlaceTy,
>>>>>>> 2bd22c03
};

pub type PtrId = NonZeroU64;
pub type CallId = NonZeroU64;
pub type AllocExtra = Stacks;

/// Tracking pointer provenance
#[derive(Copy, Clone, Hash, PartialEq, Eq)]
pub enum Tag {
    Tagged(PtrId),
    Untagged,
}

impl fmt::Debug for Tag {
    fn fmt(&self, f: &mut fmt::Formatter) -> fmt::Result {
        match self {
            Tag::Tagged(id) => write!(f, "<{}>", id),
            Tag::Untagged => write!(f, "<untagged>"),
        }
    }
}

/// Indicates which permission is granted (by this item to some pointers)
#[derive(Copy, Clone, Debug, Hash, PartialEq, Eq)]
pub enum Permission {
    /// Grants unique mutable access.
    Unique,
    /// Grants shared mutable access.
    SharedReadWrite,
    /// Grants shared read-only access.
    SharedReadOnly,
    /// Grants no access, but separates two groups of SharedReadWrite so they are not
    /// all considered mutually compatible.
    Disabled,
}

/// An item in the per-location borrow stack.
#[derive(Copy, Clone, Hash, PartialEq, Eq)]
pub struct Item {
    /// The permission this item grants.
    perm: Permission,
    /// The pointers the permission is granted to.
    tag: Tag,
    /// An optional protector, ensuring the item cannot get popped until `CallId` is over.
    protector: Option<CallId>,
}

impl fmt::Debug for Item {
    fn fmt(&self, f: &mut fmt::Formatter) -> fmt::Result {
        write!(f, "[{:?} for {:?}", self.perm, self.tag)?;
        if let Some(call) = self.protector {
            write!(f, " (call {})", call)?;
        }
        write!(f, "]")?;
        Ok(())
    }
}

/// Extra per-location state.
#[derive(Clone, Debug, PartialEq, Eq)]
pub struct Stack {
    /// Used *mostly* as a stack; never empty.
    /// Invariants:
    /// * Above a `SharedReadOnly` there can only be more `SharedReadOnly`.
    /// * Except for `Untagged`, no tag occurs in the stack more than once.
    borrows: Vec<Item>,
}


/// Extra per-allocation state.
#[derive(Clone, Debug)]
pub struct Stacks {
    // Even reading memory can have effects on the stack, so we need a `RefCell` here.
    stacks: RefCell<RangeMap<Stack>>,
    // Pointer to global state
    global: MemoryExtra,
}

/// Extra global state, available to the memory access hooks.
#[derive(Debug)]
pub struct GlobalState {
    /// Next unused pointer ID (tag).
    next_ptr_id: PtrId,
    /// Table storing the "base" tag for each allocation.
    /// The base tag is the one used for the initial pointer.
    /// We need this in a separate table to handle cyclic statics.
    base_ptr_ids: HashMap<AllocId, Tag>,
    /// Next unused call ID (for protectors).
    next_call_id: CallId,
    /// Those call IDs corresponding to functions that are still running.
    active_calls: HashSet<CallId>,
}
/// Memory extra state gives us interior mutable access to the global state.
pub type MemoryExtra = Rc<RefCell<GlobalState>>;

/// Indicates which kind of access is being performed.
#[derive(Copy, Clone, Hash, PartialEq, Eq)]
pub enum AccessKind {
    Read,
    Write,
}

impl fmt::Display for AccessKind {
    fn fmt(&self, f: &mut fmt::Formatter) -> fmt::Result {
        match self {
            AccessKind::Read => write!(f, "read access"),
            AccessKind::Write => write!(f, "write access"),
        }
    }
}

/// Indicates which kind of reference is being created.
/// Used by high-level `reborrow` to compute which permissions to grant to the
/// new pointer.
#[derive(Copy, Clone, Hash, PartialEq, Eq)]
pub enum RefKind {
    /// `&mut` and `Box`.
    Unique { two_phase: bool },
    /// `&` with or without interior mutability.
    Shared,
    /// `*mut`/`*const` (raw pointers).
    Raw { mutable: bool },
}

impl fmt::Display for RefKind {
    fn fmt(&self, f: &mut fmt::Formatter) -> fmt::Result {
        match self {
            RefKind::Unique { two_phase: false } => write!(f, "unique"),
            RefKind::Unique { two_phase: true } => write!(f, "unique (two-phase)"),
            RefKind::Shared => write!(f, "shared"),
            RefKind::Raw { mutable: true } => write!(f, "raw (mutable)"),
            RefKind::Raw { mutable: false } => write!(f, "raw (constant)"),
        }
    }
}

/// Utilities for initialization and ID generation
impl Default for GlobalState {
    fn default() -> Self {
        GlobalState {
            next_ptr_id: NonZeroU64::new(1).unwrap(),
            base_ptr_ids: HashMap::default(),
            next_call_id: NonZeroU64::new(1).unwrap(),
            active_calls: HashSet::default(),
        }
    }
}

impl GlobalState {
    fn new_ptr(&mut self) -> PtrId {
        let id = self.next_ptr_id;
        self.next_ptr_id = NonZeroU64::new(id.get() + 1).unwrap();
        id
    }

    pub fn new_call(&mut self) -> CallId {
        let id = self.next_call_id;
        trace!("new_call: Assigning ID {}", id);
        self.active_calls.insert(id);
        self.next_call_id = NonZeroU64::new(id.get() + 1).unwrap();
        id
    }

    pub fn end_call(&mut self, id: CallId) {
        assert!(self.active_calls.remove(&id));
    }

    fn is_active(&self, id: CallId) -> bool {
        self.active_calls.contains(&id)
    }

    pub fn static_base_ptr(&mut self, id: AllocId) -> Tag {
        self.base_ptr_ids.get(&id).copied().unwrap_or_else(|| {
            let tag = Tag::Tagged(self.new_ptr());
            trace!("New allocation {:?} has base tag {:?}", id, tag);
            self.base_ptr_ids.insert(id, tag);
            tag
        })
    }
}

// # Stacked Borrows Core Begin

/// We need to make at least the following things true:
///
/// U1: After creating a `Uniq`, it is at the top.
/// U2: If the top is `Uniq`, accesses must be through that `Uniq` or remove it it.
/// U3: If an access happens with a `Uniq`, it requires the `Uniq` to be in the stack.
///
/// F1: After creating a `&`, the parts outside `UnsafeCell` have our `SharedReadOnly` on top.
/// F2: If a write access happens, it pops the `SharedReadOnly`.  This has three pieces:
///     F2a: If a write happens granted by an item below our `SharedReadOnly`, the `SharedReadOnly`
///          gets popped.
///     F2b: No `SharedReadWrite` or `Unique` will ever be added on top of our `SharedReadOnly`.
/// F3: If an access happens with an `&` outside `UnsafeCell`,
///     it requires the `SharedReadOnly` to still be in the stack.

/// Core relation on `Permission` to define which accesses are allowed
impl Permission {
    /// This defines for a given permission, whether it permits the given kind of access.
    fn grants(self, access: AccessKind) -> bool {
        // Disabled grants nothing. Otherwise, all items grant read access, and except for SharedReadOnly they grant write access.
        self != Permission::Disabled && (access == AccessKind::Read || self != Permission::SharedReadOnly)
    }
}

/// Core per-location operations: access, dealloc, reborrow.
impl<'tcx> Stack {
    /// Find the item granting the given kind of access to the given tag, and return where
    /// it is on the stack.
    fn find_granting(&self, access: AccessKind, tag: Tag) -> Option<usize> {
        self.borrows.iter()
            .enumerate() // we also need to know *where* in the stack
            .rev() // search top-to-bottom
            // Return permission of first item that grants access.
            // We require a permission with the right tag, ensuring U3 and F3.
            .find_map(|(idx, item)|
                if tag == item.tag && item.perm.grants(access) {
                    Some(idx)
                } else {
                    None
                }
            )
    }

    /// Find the first write-incompatible item above the given one --
    /// i.e, find the height to which the stack will be truncated when writing to `granting`.
    fn find_first_write_incompaible(&self, granting: usize) -> usize {
        let perm = self.borrows[granting].perm;
        match perm {
            Permission::SharedReadOnly =>
                bug!("Cannot use SharedReadOnly for writing"),
            Permission::Disabled =>
                bug!("Cannot use Disabled for anything"),
            Permission::Unique =>
                // On a write, everything above us is incompatible.
                granting + 1,
            Permission::SharedReadWrite => {
                // The SharedReadWrite *just* above us are compatible, to skip those.
                let mut idx = granting + 1;
                while let Some(item) = self.borrows.get(idx) {
                    if item.perm == Permission::SharedReadWrite {
                        // Go on.
                        idx += 1;
                    } else {
                        // Found first incompatible!
                        break;
                    }
                }
                idx
            }
        }
    }

    /// Check if the given item is protected.
    fn check_protector(item: &Item, tag: Option<Tag>, global: &GlobalState) -> InterpResult<'tcx> {
        if let Some(call) = item.protector {
            if global.is_active(call) {
                if let Some(tag) = tag {
                    return err!(MachineError(format!(
                        "not granting access to tag {:?} because incompatible item is protected: {:?}",
                        tag, item
                    )));
                } else {
                    return err!(MachineError(format!(
                        "deallocating while item is protected: {:?}", item
                    )));
                }
            }
        }
        Ok(())
    }

    /// Test if a memory `access` using pointer tagged `tag` is granted.
    /// If yes, return the index of the item that granted it.
    fn access(
        &mut self,
        access: AccessKind,
        tag: Tag,
        global: &GlobalState,
    ) -> InterpResult<'tcx> {
        // Two main steps: Find granting item, remove incompatible items above.

        // Step 1: Find granting item.
        let granting_idx = self.find_granting(access, tag)
            .ok_or_else(|| InterpError::MachineError(format!(
                "no item granting {} to tag {:?} found in borrow stack",
                access, tag,
            )))?;

        // Step 2: Remove incompatible items above them.  Make sure we do not remove protected
        // items.  Behavior differs for reads and writes.
        if access == AccessKind::Write {
            // Remove everything above the write-compatible items, like a proper stack. This makes sure read-only and unique
            // pointers become invalid on write accesses (ensures F2a, and ensures U2 for write accesses).
            let first_incompatible_idx = self.find_first_write_incompaible(granting_idx);
            for item in self.borrows.drain(first_incompatible_idx..).rev() {
                trace!("access: popping item {:?}", item);
                Stack::check_protector(&item, Some(tag), global)?;
            }
        } else {
            // On a read, *disable* all `Unique` above the granting item.  This ensures U2 for read accesses.
            // The reason this is not following the stack discipline (by removing the first Unique and
            // everything on top of it) is that in `let raw = &mut *x as *mut _; let _val = *x;`, the second statement
            // would pop the `Unique` from the reborrow of the first statement, and subsequently also pop the
            // `SharedReadWrite` for `raw`.
            // This pattern occurs a lot in the standard library: create a raw pointer, then also create a shared
            // reference and use that.
            // We *disable* instead of removing `Unique` to avoid "connecting" two neighbouring blocks of SRWs.
            for idx in (granting_idx+1 .. self.borrows.len()).rev() {
                let item = &mut self.borrows[idx];
                if item.perm == Permission::Unique {
                    trace!("access: disabling item {:?}", item);
                    Stack::check_protector(item, Some(tag), global)?;
                    item.perm = Permission::Disabled;
                }
            }
        }

        // Done.
        Ok(())
    }

    /// Deallocate a location: Like a write access, but also there must be no
    /// active protectors at all because we will remove all items.
    fn dealloc(
        &mut self,
        tag: Tag,
        global: &GlobalState,
    ) -> InterpResult<'tcx> {
        // Step 1: Find granting item.
        self.find_granting(AccessKind::Write, tag)
            .ok_or_else(|| InterpError::MachineError(format!(
                "no item granting write access for deallocation to tag {:?} found in borrow stack",
                tag,
            )))?;

        // Step 2: Remove all items.  Also checks for protectors.
        for item in self.borrows.drain(..).rev() {
            Stack::check_protector(&item, None, global)?;
        }

        Ok(())
    }

    /// Derived a new pointer from one with the given tag.
    /// `weak` controls whether this operation is weak or strong: weak granting does not act as
    /// an access, and they add the new item directly on top of the one it is derived
    /// from instead of all the way at the top of the stack.
    fn grant(
        &mut self,
        derived_from: Tag,
        new: Item,
        global: &GlobalState,
    ) -> InterpResult<'tcx> {
        // Figure out which access `perm` corresponds to.
        let access = if new.perm.grants(AccessKind::Write) {
            AccessKind::Write
        } else {
            AccessKind::Read
        };
        // Now we figure out which item grants our parent (`derived_from`) this kind of access.
        // We use that to determine where to put the new item.
        let granting_idx = self.find_granting(access, derived_from)
            .ok_or_else(|| InterpError::MachineError(format!(
                "trying to reborrow for {:?}, but parent tag {:?} does not have an appropriate item in the borrow stack", new.perm, derived_from,
            )))?;

        // Compute where to put the new item.
        // Either way, we ensure that we insert the new item in a way such that between
        // `derived_from` and the new one, there are only items *compatible with* `derived_from`.
        let new_idx = if new.perm == Permission::SharedReadWrite {
            assert!(access == AccessKind::Write, "this case only makes sense for stack-like accesses");
            // SharedReadWrite can coexist with "existing loans", meaning they don't act like a write
            // access.  Instead of popping the stack, we insert the item at the place the stack would
            // be popped to (i.e., we insert it above all the write-compatible items).
            // This ensures F2b by adding the new item below any potentially existing `SharedReadOnly`.
            self.find_first_write_incompaible(granting_idx)
        } else {
            // A "safe" reborrow for a pointer that actually expects some aliasing guarantees.
            // Here, creating a reference actually counts as an access.
            // This ensures F2b for `Unique`, by removing offending `SharedReadOnly`.
            self.access(access, derived_from, global)?;

            // We insert "as far up as possible": We know only compatible items are remaining
            // on top of `derived_from`, and we want the new item at the top so that we
            // get the strongest possible guarantees.
            // This ensures U1 and F1.
            self.borrows.len()
        };

        // Put the new item there. As an optimization, deduplicate if it is equal to one of its new neighbors.
        if self.borrows[new_idx-1] == new || self.borrows.get(new_idx) == Some(&new) {
            // Optimization applies, done.
            trace!("reborrow: avoiding adding redundant item {:?}", new);
        } else {
            trace!("reborrow: adding item {:?}", new);
            self.borrows.insert(new_idx, new);
        }

        Ok(())
    }
}
// # Stacked Borrows Core End

/// Map per-stack operations to higher-level per-location-range operations.
impl<'tcx> Stacks {
    /// Creates new stack with initial tag.
    fn new(
        size: Size,
        perm: Permission,
        tag: Tag,
        extra: MemoryExtra,
    ) -> Self {
        let item = Item { perm, tag, protector: None };
        let stack = Stack {
            borrows: vec![item],
        };

        Stacks {
            stacks: RefCell::new(RangeMap::new(size, stack)),
            global: extra, 
        }
    }

    /// Call `f` on every stack in the range.
    fn for_each(
        &self,
        ptr: Pointer<Tag>,
        size: Size,
        f: impl Fn(&mut Stack, &GlobalState) -> InterpResult<'tcx>,
    ) -> InterpResult<'tcx> {
        let global = self.global.borrow();
        let mut stacks = self.stacks.borrow_mut();
        for stack in stacks.iter_mut(ptr.offset, size) {
            f(stack, &*global)?;
        }
        Ok(())
    }
}

/// Glue code to connect with Miri Machine Hooks
impl Stacks {
    pub fn new_allocation(
        id: AllocId,
        size: Size,
        extra: MemoryExtra, 
        kind: MemoryKind<MiriMemoryKind>,
    ) -> (Self, Tag) {
        let (tag, perm) = match kind {
            MemoryKind::Stack =>
                // New unique borrow. This tag is not accessible by the program,
                // so it will only ever be used when using the local directly (i.e.,
                // not through a pointer). That is, whenever we directly write to a local, this will pop
                // everything else off the stack, invalidating all previous pointers,
                // and in particular, *all* raw pointers.
                (Tag::Tagged(extra.borrow_mut().new_ptr()), Permission::Unique),
            MemoryKind::Machine(MiriMemoryKind::Static) =>
                (extra.borrow_mut().static_base_ptr(id), Permission::SharedReadWrite),
            _ =>
                (Tag::Untagged, Permission::SharedReadWrite),
        };
        let stack = Stacks::new(size, perm, tag, extra);
        (stack, tag)
    }

    #[inline(always)]
    pub fn memory_read<'tcx>(
        &self,
        ptr: Pointer<Tag>,
        size: Size,
    ) -> InterpResult<'tcx> {
        trace!("read access with tag {:?}: {:?}, size {}", ptr.tag, ptr.erase_tag(), size.bytes());
        self.for_each(ptr, size, |stack, global| {
            stack.access(AccessKind::Read, ptr.tag, global)?;
            Ok(())
        })
    }

    #[inline(always)]
    pub fn memory_written<'tcx>(
        &mut self,
        ptr: Pointer<Tag>,
        size: Size,
    ) -> InterpResult<'tcx> {
        trace!("write access with tag {:?}: {:?}, size {}", ptr.tag, ptr.erase_tag(), size.bytes());
        self.for_each(ptr, size, |stack, global| {
            stack.access(AccessKind::Write, ptr.tag, global)?;
            Ok(())
        })
    }

    #[inline(always)]
    pub fn memory_deallocated<'tcx>(
        &mut self,
        ptr: Pointer<Tag>,
        size: Size,
    ) -> InterpResult<'tcx> {
        trace!("deallocation with tag {:?}: {:?}, size {}", ptr.tag, ptr.erase_tag(), size.bytes());
        self.for_each(ptr, size, |stack, global| {
            stack.dealloc(ptr.tag, global)
        })
    }
}

/// Retagging/reborrowing.  There is some policy in here, such as which permissions
/// to grant for which references, and when to add protectors.
impl<'mir, 'tcx> EvalContextPrivExt<'mir, 'tcx> for crate::MiriEvalContext<'mir, 'tcx> {}
trait EvalContextPrivExt<'mir, 'tcx: 'mir>: crate::MiriEvalContextExt<'mir, 'tcx> {
    fn reborrow(
        &mut self,
        place: MPlaceTy<'tcx, Tag>,
        size: Size,
        kind: RefKind,
        new_tag: Tag,
        protect: bool,
    ) -> InterpResult<'tcx> {
        let this = self.eval_context_mut();
        let protector = if protect { Some(this.frame().extra) } else { None };
        let ptr = this.memory().check_ptr_access(place.ptr, size, place.align)
            .expect("validity checks should have excluded dangling/unaligned pointer")
            .expect("we shouldn't get here for ZST");
        trace!("reborrow: {} reference {:?} derived from {:?} (pointee {}): {:?}, size {}",
            kind, new_tag, ptr.tag, place.layout.ty, ptr.erase_tag(), size.bytes());

        // Get the allocation. It might not be mutable, so we cannot use `get_mut`.
        let alloc = this.memory().get(ptr.alloc_id)?;
        // Update the stacks.
        // Make sure that raw pointers and mutable shared references are reborrowed "weak":
        // There could be existing unique pointers reborrowed from them that should remain valid!
        let perm = match kind {
            RefKind::Unique { two_phase: false } => Permission::Unique,
            RefKind::Unique { two_phase: true } => Permission::SharedReadWrite,
            RefKind::Raw { mutable: true } => Permission::SharedReadWrite,
            RefKind::Shared | RefKind::Raw { mutable: false } => {
                // Shared references and *const are a whole different kind of game, the
                // permission is not uniform across the entire range!
                // We need a frozen-sensitive reborrow.
                return this.visit_freeze_sensitive(place, size, |cur_ptr, size, frozen| {
                    // We are only ever `SharedReadOnly` inside the frozen bits.
                    let perm = if frozen { Permission::SharedReadOnly } else { Permission::SharedReadWrite };
                    let item = Item { perm, tag: new_tag, protector };
                    alloc.extra.stacked_borrows.for_each(cur_ptr, size, |stack, global| {
                        stack.grant(cur_ptr.tag, item, global)
                    })
                });
            }
        };
        let item = Item { perm, tag: new_tag, protector };
        alloc.extra.stacked_borrows.for_each(ptr, size, |stack, global| {
            stack.grant(ptr.tag, item, global)
        })
    }

    /// Retags an indidual pointer, returning the retagged version.
    /// `mutbl` can be `None` to make this a raw pointer.
    fn retag_reference(
        &mut self,
        val: ImmTy<'tcx, Tag>,
        kind: RefKind,
        protect: bool,
    ) -> InterpResult<'tcx, Immediate<Tag>> {
        let this = self.eval_context_mut();
        // We want a place for where the ptr *points to*, so we get one.
        let place = this.ref_to_mplace(val)?;
        let size = this.size_and_align_of_mplace(place)?
            .map(|(size, _)| size)
            .unwrap_or_else(|| place.layout.size);
        if size == Size::ZERO {
            // Nothing to do for ZSTs.
            return Ok(*val);
        }

        // Compute new borrow.
        let new_tag = match kind {
            RefKind::Raw { .. } => Tag::Untagged,
            _ => Tag::Tagged(this.memory().extra.stacked_borrows.borrow_mut().new_ptr()),
        };

        // Reborrow.
        this.reborrow(place, size, kind, new_tag, protect)?;
        let new_place = place.replace_tag(new_tag);

        // Return new pointer.
        Ok(new_place.to_ref())
    }
}

impl<'mir, 'tcx> EvalContextExt<'mir, 'tcx> for crate::MiriEvalContext<'mir, 'tcx> {}
pub trait EvalContextExt<'mir, 'tcx: 'mir>: crate::MiriEvalContextExt<'mir, 'tcx> {
    fn retag(
        &mut self,
        kind: RetagKind,
        place: PlaceTy<'tcx, Tag>
    ) -> InterpResult<'tcx> {
        let this = self.eval_context_mut();
        // Determine mutability and whether to add a protector.
        // Cannot use `builtin_deref` because that reports *immutable* for `Box`,
        // making it useless.
        fn qualify(ty: ty::Ty<'_>, kind: RetagKind) -> Option<(RefKind, bool)> {
            match ty.sty {
                // References are simple.
                ty::Ref(_, _, MutMutable) =>
                    Some((RefKind::Unique { two_phase: kind == RetagKind::TwoPhase}, kind == RetagKind::FnEntry)),
                ty::Ref(_, _, MutImmutable) =>
                    Some((RefKind::Shared, kind == RetagKind::FnEntry)),
                // Raw pointers need to be enabled.
                ty::RawPtr(tym) if kind == RetagKind::Raw =>
                    Some((RefKind::Raw { mutable: tym.mutbl == MutMutable }, false)),
                // Boxes do not get a protector: protectors reflect that references outlive the call
                // they were passed in to; that's just not the case for boxes.
                ty::Adt(..) if ty.is_box() => Some((RefKind::Unique { two_phase: false }, false)),
                _ => None,
            }
        }

        // We need a visitor to visit all references. However, that requires
        // a `MemPlace`, so we have a fast path for reference types that
        // avoids allocating.
        if let Some((mutbl, protector)) = qualify(place.layout.ty, kind) {
            // Fast path.
            let val = this.read_immediate(this.place_to_op(place)?)?;
            let val = this.retag_reference(val, mutbl, protector)?;
            this.write_immediate(val, place)?;
            return Ok(());
        }
        let place = this.force_allocation(place)?;

        let mut visitor = RetagVisitor { ecx: this, kind };
        visitor.visit_value(place)?;

        // The actual visitor.
        struct RetagVisitor<'ecx, 'mir, 'tcx> {
            ecx: &'ecx mut MiriEvalContext<'mir, 'tcx>,
            kind: RetagKind,
        }
        impl<'ecx, 'mir, 'tcx>
            MutValueVisitor<'mir, 'tcx, Evaluator<'tcx>>
        for
            RetagVisitor<'ecx, 'mir, 'tcx>
        {
            type V = MPlaceTy<'tcx, Tag>;

            #[inline(always)]
            fn ecx(&mut self) -> &mut MiriEvalContext<'mir, 'tcx> {
                &mut self.ecx
            }

            // Primitives of reference type, that is the one thing we are interested in.
            fn visit_primitive(&mut self, place: MPlaceTy<'tcx, Tag>) -> InterpResult<'tcx>
            {
                // Cannot use `builtin_deref` because that reports *immutable* for `Box`,
                // making it useless.
                if let Some((mutbl, protector)) = qualify(place.layout.ty, self.kind) {
                    let val = self.ecx.read_immediate(place.into())?;
                    let val = self.ecx.retag_reference(
                        val,
                        mutbl,
                        protector
                    )?;
                    self.ecx.write_immediate(val, place.into())?;
                }
                Ok(())
            }
        }

        Ok(())
    }
}<|MERGE_RESOLUTION|>--- conflicted
+++ resolved
@@ -10,13 +10,7 @@
 
 use crate::{
     InterpResult, InterpError, MiriEvalContext, HelpersEvalContextExt, Evaluator, MutValueVisitor,
-<<<<<<< HEAD
-    MemoryKind, MiriMemoryKind, RangeMap, AllocId, CheckInAllocMsg, Pointer, Immediate, ImmTy, 
-    PlaceTy, MPlaceTy,
-=======
-    MemoryKind, MiriMemoryKind, RangeMap, Allocation, AllocationExtra, AllocId,
-    Pointer, Immediate, ImmTy, PlaceTy, MPlaceTy,
->>>>>>> 2bd22c03
+    MemoryKind, MiriMemoryKind, RangeMap, AllocId, Pointer, Immediate, ImmTy, PlaceTy, MPlaceTy,
 };
 
 pub type PtrId = NonZeroU64;
