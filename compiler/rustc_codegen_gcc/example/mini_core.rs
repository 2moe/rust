#![feature(
    no_core, lang_items, intrinsics, unboxed_closures, type_ascription, extern_types,
    decl_macro, rustc_attrs, transparent_unions, auto_traits,
    thread_local
)]
#![no_core]
#![allow(dead_code)]

#[no_mangle]
unsafe extern "C" fn _Unwind_Resume() {
    intrinsics::unreachable();
}

#[lang = "sized"]
pub trait Sized {}

#[lang = "destruct"]
pub trait Destruct {}

#[lang = "tuple_trait"]
pub trait Tuple {}

#[lang = "unsize"]
pub trait Unsize<T: ?Sized> {}

#[lang = "coerce_unsized"]
pub trait CoerceUnsized<T> {}

impl<'a, 'b: 'a, T: ?Sized + Unsize<U>, U: ?Sized> CoerceUnsized<&'a U> for &'b T {}
impl<'a, T: ?Sized + Unsize<U>, U: ?Sized> CoerceUnsized<&'a mut U> for &'a mut T {}
impl<T: ?Sized + Unsize<U>, U: ?Sized> CoerceUnsized<*const U> for *const T {}
impl<T: ?Sized + Unsize<U>, U: ?Sized> CoerceUnsized<*mut U> for *mut T {}

#[lang = "dispatch_from_dyn"]
pub trait DispatchFromDyn<T> {}

// &T -> &U
impl<'a, T: ?Sized+Unsize<U>, U: ?Sized> DispatchFromDyn<&'a U> for &'a T {}
// &mut T -> &mut U
impl<'a, T: ?Sized+Unsize<U>, U: ?Sized> DispatchFromDyn<&'a mut U> for &'a mut T {}
// *const T -> *const U
impl<T: ?Sized+Unsize<U>, U: ?Sized> DispatchFromDyn<*const U> for *const T {}
// *mut T -> *mut U
impl<T: ?Sized+Unsize<U>, U: ?Sized> DispatchFromDyn<*mut U> for *mut T {}
impl<T: ?Sized + Unsize<U>, U: ?Sized> DispatchFromDyn<Box<U, ()>> for Box<T, ()> {}

#[lang = "receiver"]
pub trait Receiver {}

impl<T: ?Sized> Receiver for &T {}
impl<T: ?Sized> Receiver for &mut T {}
impl<T: ?Sized, A: Allocator> Receiver for Box<T, A> {}

#[lang = "copy"]
pub unsafe trait Copy {}

unsafe impl Copy for bool {}
unsafe impl Copy for u8 {}
unsafe impl Copy for u16 {}
unsafe impl Copy for u32 {}
unsafe impl Copy for u64 {}
unsafe impl Copy for usize {}
unsafe impl Copy for i8 {}
unsafe impl Copy for i16 {}
unsafe impl Copy for i32 {}
unsafe impl Copy for isize {}
unsafe impl Copy for f32 {}
unsafe impl Copy for f64 {}
unsafe impl Copy for char {}
unsafe impl<'a, T: ?Sized> Copy for &'a T {}
unsafe impl<T: ?Sized> Copy for *const T {}
unsafe impl<T: ?Sized> Copy for *mut T {}

#[lang = "sync"]
pub unsafe trait Sync {}

unsafe impl Sync for bool {}
unsafe impl Sync for u8 {}
unsafe impl Sync for u16 {}
unsafe impl Sync for u32 {}
unsafe impl Sync for u64 {}
unsafe impl Sync for usize {}
unsafe impl Sync for i8 {}
unsafe impl Sync for i16 {}
unsafe impl Sync for i32 {}
unsafe impl Sync for isize {}
unsafe impl Sync for char {}
unsafe impl<'a, T: ?Sized> Sync for &'a T {}
unsafe impl Sync for [u8; 16] {}

#[lang = "freeze"]
unsafe auto trait Freeze {}

unsafe impl<T: ?Sized> Freeze for PhantomData<T> {}
unsafe impl<T: ?Sized> Freeze for *const T {}
unsafe impl<T: ?Sized> Freeze for *mut T {}
unsafe impl<T: ?Sized> Freeze for &T {}
unsafe impl<T: ?Sized> Freeze for &mut T {}

#[lang = "structural_peq"]
pub trait StructuralPartialEq {}

#[lang = "structural_teq"]
pub trait StructuralEq {}

#[lang = "not"]
pub trait Not {
    type Output;

    fn not(self) -> Self::Output;
}

impl Not for bool {
    type Output = bool;

    fn not(self) -> bool {
        !self
    }
}

#[lang = "mul"]
pub trait Mul<RHS = Self> {
    type Output;

    #[must_use]
    fn mul(self, rhs: RHS) -> Self::Output;
}

impl Mul for u8 {
    type Output = Self;

    fn mul(self, rhs: Self) -> Self::Output {
        self * rhs
    }
}

impl Mul for usize {
    type Output = Self;

    fn mul(self, rhs: Self) -> Self::Output {
        self * rhs
    }
}

#[lang = "add"]
pub trait Add<RHS = Self> {
    type Output;

    fn add(self, rhs: RHS) -> Self::Output;
}

impl Add for u8 {
    type Output = Self;

    fn add(self, rhs: Self) -> Self {
        self + rhs
    }
}

impl Add for i8 {
    type Output = Self;

    fn add(self, rhs: Self) -> Self {
        self + rhs
    }
}

impl Add for usize {
    type Output = Self;

    fn add(self, rhs: Self) -> Self {
        self + rhs
    }
}

#[lang = "sub"]
pub trait Sub<RHS = Self> {
    type Output;

    fn sub(self, rhs: RHS) -> Self::Output;
}

impl Sub for usize {
    type Output = Self;

    fn sub(self, rhs: Self) -> Self {
        self - rhs
    }
}

impl Sub for u8 {
    type Output = Self;

    fn sub(self, rhs: Self) -> Self {
        self - rhs
    }
}

impl Sub for i8 {
    type Output = Self;

    fn sub(self, rhs: Self) -> Self {
        self - rhs
    }
}

impl Sub for i16 {
    type Output = Self;

    fn sub(self, rhs: Self) -> Self {
        self - rhs
    }
}

#[lang = "rem"]
pub trait Rem<RHS = Self> {
    type Output;

    fn rem(self, rhs: RHS) -> Self::Output;
}

impl Rem for usize {
    type Output = Self;

    fn rem(self, rhs: Self) -> Self {
        self % rhs
    }
}

#[lang = "bitor"]
pub trait BitOr<RHS = Self> {
    type Output;

    #[must_use]
    fn bitor(self, rhs: RHS) -> Self::Output;
}

impl BitOr for bool {
    type Output = bool;

    fn bitor(self, rhs: bool) -> bool {
        self | rhs
    }
}

impl<'a> BitOr<bool> for &'a bool {
    type Output = bool;

    fn bitor(self, rhs: bool) -> bool {
        *self | rhs
    }
}

#[lang = "eq"]
pub trait PartialEq<Rhs: ?Sized = Self> {
    fn eq(&self, other: &Rhs) -> bool;
    fn ne(&self, other: &Rhs) -> bool;
}

impl PartialEq for u8 {
    fn eq(&self, other: &u8) -> bool {
        (*self) == (*other)
    }
    fn ne(&self, other: &u8) -> bool {
        (*self) != (*other)
    }
}

impl PartialEq for u16 {
    fn eq(&self, other: &u16) -> bool {
        (*self) == (*other)
    }
    fn ne(&self, other: &u16) -> bool {
        (*self) != (*other)
    }
}

impl PartialEq for u32 {
    fn eq(&self, other: &u32) -> bool {
        (*self) == (*other)
    }
    fn ne(&self, other: &u32) -> bool {
        (*self) != (*other)
    }
}


impl PartialEq for u64 {
    fn eq(&self, other: &u64) -> bool {
        (*self) == (*other)
    }
    fn ne(&self, other: &u64) -> bool {
        (*self) != (*other)
    }
}

impl PartialEq for usize {
    fn eq(&self, other: &usize) -> bool {
        (*self) == (*other)
    }
    fn ne(&self, other: &usize) -> bool {
        (*self) != (*other)
    }
}

impl PartialEq for i8 {
    fn eq(&self, other: &i8) -> bool {
        (*self) == (*other)
    }
    fn ne(&self, other: &i8) -> bool {
        (*self) != (*other)
    }
}

impl PartialEq for i32 {
    fn eq(&self, other: &i32) -> bool {
        (*self) == (*other)
    }
    fn ne(&self, other: &i32) -> bool {
        (*self) != (*other)
    }
}

impl PartialEq for isize {
    fn eq(&self, other: &isize) -> bool {
        (*self) == (*other)
    }
    fn ne(&self, other: &isize) -> bool {
        (*self) != (*other)
    }
}

impl PartialEq for char {
    fn eq(&self, other: &char) -> bool {
        (*self) == (*other)
    }
    fn ne(&self, other: &char) -> bool {
        (*self) != (*other)
    }
}

impl<T: ?Sized> PartialEq for *const T {
    fn eq(&self, other: &*const T) -> bool {
        *self == *other
    }
    fn ne(&self, other: &*const T) -> bool {
        *self != *other
    }
}

#[lang = "neg"]
pub trait Neg {
    type Output;

    fn neg(self) -> Self::Output;
}

impl Neg for i8 {
    type Output = i8;

    fn neg(self) -> i8 {
        -self
    }
}

impl Neg for i16 {
    type Output = i16;

    fn neg(self) -> i16 {
        self
    }
}

impl Neg for isize {
    type Output = isize;

    fn neg(self) -> isize {
        -self
    }
}

impl Neg for f32 {
    type Output = f32;

    fn neg(self) -> f32 {
        -self
    }
}

pub enum Option<T> {
    Some(T),
    None,
}

pub use Option::*;

#[lang = "phantom_data"]
pub struct PhantomData<T: ?Sized>;

#[lang = "fn_once"]
#[rustc_paren_sugar]
pub trait FnOnce<Args: Tuple> {
    #[lang = "fn_once_output"]
    type Output;

    extern "rust-call" fn call_once(self, args: Args) -> Self::Output;
}

#[lang = "fn_mut"]
#[rustc_paren_sugar]
pub trait FnMut<Args: Tuple>: FnOnce<Args> {
    extern "rust-call" fn call_mut(&mut self, args: Args) -> Self::Output;
}

#[lang = "panic"]
#[track_caller]
pub fn panic(_msg: &'static str) -> ! {
    unsafe {
        libc::puts("Panicking\n\0" as *const str as *const u8);
        intrinsics::abort();
    }
}

#[lang = "panic_cannot_unwind"]
fn panic_cannot_unwind() -> ! {
    unsafe {
        libc::puts("Panicking\n\0" as *const str as *const u8);
        intrinsics::abort();
    }
}

#[lang = "panic_bounds_check"]
#[track_caller]
fn panic_bounds_check(index: usize, len: usize) -> ! {
    unsafe {
        libc::printf("index out of bounds: the len is %d but the index is %d\n\0" as *const str as *const i8, len, index);
        intrinsics::abort();
    }
}

#[lang = "eh_personality"]
fn eh_personality() -> ! {
    loop {}
}

#[lang = "drop_in_place"]
#[allow(unconditional_recursion)]
pub unsafe fn drop_in_place<T: ?Sized>(to_drop: *mut T) {
    // Code here does not matter - this is replaced by the
    // real drop glue by the compiler.
    drop_in_place(to_drop);
}

#[lang = "unpin"]
pub auto trait Unpin {}

#[lang = "deref"]
pub trait Deref {
    type Target: ?Sized;

    fn deref(&self) -> &Self::Target;
}

pub trait Allocator {
}

impl Allocator for () {}

pub struct Global;

impl Allocator for Global {}

#[repr(transparent)]
#[rustc_layout_scalar_valid_range_start(1)]
#[rustc_nonnull_optimization_guaranteed]
pub struct NonNull<T: ?Sized>(pub *const T);

impl<T: ?Sized, U: ?Sized> CoerceUnsized<NonNull<U>> for NonNull<T> where T: Unsize<U> {}
impl<T: ?Sized, U: ?Sized> DispatchFromDyn<NonNull<U>> for NonNull<T> where T: Unsize<U> {}

pub struct Unique<T: ?Sized> {
    pub pointer: NonNull<T>,
    pub _marker: PhantomData<T>,
}

impl<T: ?Sized, U: ?Sized> CoerceUnsized<Unique<U>> for Unique<T> where T: Unsize<U> {}
impl<T: ?Sized, U: ?Sized> DispatchFromDyn<Unique<U>> for Unique<T> where T: Unsize<U> {}

#[lang = "owned_box"]
pub struct Box<T: ?Sized, A: Allocator = Global>(Unique<T>, A);

impl<T: ?Sized + Unsize<U>, U: ?Sized, A: Allocator> CoerceUnsized<Box<U, A>> for Box<T, A> {}

impl<T> Box<T> {
    pub fn new(val: T) -> Box<T> {
        unsafe {
            let size = intrinsics::size_of::<T>();
            let ptr = libc::malloc(size);
            intrinsics::copy(&val as *const T as *const u8, ptr, size);
            Box(Unique { pointer: NonNull(ptr as *const T), _marker: PhantomData }, Global)
        }
    }
}

impl<T: ?Sized, A: Allocator> Drop for Box<T, A> {
    fn drop(&mut self) {
<<<<<<< HEAD
        // inner value is dropped by compiler
        libc::free(self.pointer.0 as *mut u8);
=======
        // inner value is dropped by compiler.
        unsafe {
            libc::free(self.0.pointer.0 as *mut u8);
        }
>>>>>>> 0faea772
    }
}

impl<T: ?Sized, A: Allocator> Deref for Box<T, A> {
    type Target = T;

    fn deref(&self) -> &Self::Target {
        &**self
    }
}

#[lang = "exchange_malloc"]
unsafe fn allocate(size: usize, _align: usize) -> *mut u8 {
    libc::malloc(size)
}

#[lang = "drop"]
pub trait Drop {
    fn drop(&mut self);
}

#[lang = "manually_drop"]
#[repr(transparent)]
pub struct ManuallyDrop<T: ?Sized> {
    pub value: T,
}

#[lang = "maybe_uninit"]
#[repr(transparent)]
pub union MaybeUninit<T> {
    pub uninit: (),
    pub value: ManuallyDrop<T>,
}

pub mod intrinsics {
    use crate::Sized;

    extern "rust-intrinsic" {
        #[rustc_safe_intrinsic]
        pub fn abort() -> !;
        #[rustc_safe_intrinsic]
        pub fn size_of<T>() -> usize;
        pub fn size_of_val<T: ?Sized>(val: *const T) -> usize;
        #[rustc_safe_intrinsic]
        pub fn min_align_of<T>() -> usize;
        pub fn min_align_of_val<T: ?Sized>(val: *const T) -> usize;
        pub fn copy<T>(src: *const T, dst: *mut T, count: usize);
        pub fn transmute<T, U>(e: T) -> U;
        pub fn ctlz_nonzero<T>(x: T) -> T;
        #[rustc_safe_intrinsic]
        pub fn needs_drop<T: ?Sized>() -> bool;
        #[rustc_safe_intrinsic]
        pub fn bitreverse<T>(x: T) -> T;
        #[rustc_safe_intrinsic]
        pub fn bswap<T>(x: T) -> T;
        pub fn write_bytes<T>(dst: *mut T, val: u8, count: usize);
        pub fn unreachable() -> !;
    }
}

pub mod libc {
    #[link(name = "c")]
    extern "C" {
        pub fn puts(s: *const u8) -> i32;
        pub fn printf(format: *const i8, ...) -> i32;
        pub fn malloc(size: usize) -> *mut u8;
        pub fn free(ptr: *mut u8);
        pub fn memcpy(dst: *mut u8, src: *const u8, size: usize);
        pub fn memmove(dst: *mut u8, src: *const u8, size: usize);
        pub fn strncpy(dst: *mut u8, src: *const u8, size: usize);
    }
}

#[lang = "index"]
pub trait Index<Idx: ?Sized> {
    type Output: ?Sized;
    fn index(&self, index: Idx) -> &Self::Output;
}

impl<T> Index<usize> for [T; 3] {
    type Output = T;

    fn index(&self, index: usize) -> &Self::Output {
        &self[index]
    }
}

impl<T> Index<usize> for [T] {
    type Output = T;

    fn index(&self, index: usize) -> &Self::Output {
        &self[index]
    }
}

extern {
    type VaListImpl;
}

#[lang = "va_list"]
#[repr(transparent)]
pub struct VaList<'a>(&'a mut VaListImpl);

#[rustc_builtin_macro]
#[rustc_macro_transparency = "semitransparent"]
pub macro stringify($($t:tt)*) { /* compiler built-in */ }

#[rustc_builtin_macro]
#[rustc_macro_transparency = "semitransparent"]
pub macro file() { /* compiler built-in */ }

#[rustc_builtin_macro]
#[rustc_macro_transparency = "semitransparent"]
pub macro line() { /* compiler built-in */ }

#[rustc_builtin_macro]
#[rustc_macro_transparency = "semitransparent"]
pub macro cfg() { /* compiler built-in */ }

pub static A_STATIC: u8 = 42;

#[lang = "panic_location"]
struct PanicLocation {
    file: &'static str,
    line: u32,
    column: u32,
}

#[no_mangle]
pub fn get_tls() -> u8 {
    #[thread_local]
    static A: u8 = 42;

    A
}<|MERGE_RESOLUTION|>--- conflicted
+++ resolved
@@ -504,15 +504,10 @@
 
 impl<T: ?Sized, A: Allocator> Drop for Box<T, A> {
     fn drop(&mut self) {
-<<<<<<< HEAD
-        // inner value is dropped by compiler
-        libc::free(self.pointer.0 as *mut u8);
-=======
         // inner value is dropped by compiler.
         unsafe {
             libc::free(self.0.pointer.0 as *mut u8);
         }
->>>>>>> 0faea772
     }
 }
 
