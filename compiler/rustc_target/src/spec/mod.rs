--- conflicted
+++ resolved
@@ -90,17 +90,73 @@
 mod windows_uwp_gnu_base;
 mod windows_uwp_msvc_base;
 
+/// Linker is called through a C/C++ compiler.
+#[derive(Clone, Copy, Debug, Eq, Ord, PartialEq, PartialOrd)]
+pub enum Cc {
+    Yes,
+    No,
+}
+
+/// Linker is LLD.
+#[derive(Clone, Copy, Debug, Eq, Ord, PartialEq, PartialOrd)]
+pub enum Lld {
+    Yes,
+    No,
+}
+
+/// All linkers have some kinds of command line interfaces and rustc needs to know which commands
+/// to use with each of them. So we cluster all such interfaces into a (somewhat arbitrary) number
+/// of classes that we call "linker flavors".
+///
+/// Technically, it's not even necessary, we can nearly always infer the flavor from linker name
+/// and target properties like `is_like_windows`/`is_like_osx`/etc. However, the PRs originally
+/// introducing `-Clinker-flavor` (#40018 and friends) were aiming to reduce this kind of inference
+/// and provide something certain and explicitly specified instead, and that design goal is still
+/// relevant now.
+///
+/// The second goal is to keep the number of flavors to the minimum if possible.
+/// LLD somewhat forces our hand here because that linker is self-sufficent only if its executable
+/// (`argv[0]`) is named in specific way, otherwise it doesn't work and requires a
+/// `-flavor LLD_FLAVOR` argument to choose which logic to use. Our shipped `rust-lld` in
+/// particular is not named in such specific way, so it needs the flavor option, so we make our
+/// linker flavors sufficiently fine-grained to satisfy LLD without inferring its flavor from other
+/// target properties, in accordance with the first design goal.
+///
+/// The first component of the flavor is tightly coupled with the compilation target,
+/// while the `Cc` and `Lld` flags can vary withing the same target.
 #[derive(Clone, Copy, Debug, Eq, Ord, PartialEq, PartialOrd)]
 pub enum LinkerFlavor {
-    Gcc,
-    Ld,
-    Lld(LldFlavor),
-    Msvc,
+    /// Unix-like linker with GNU extensions (both naked and compiler-wrapped forms).
+    /// Besides similar "default" Linux/BSD linkers this also includes Windows/GNU linker,
+    /// which is somewhat different because it doesn't produce ELFs.
+    Gnu(Cc, Lld),
+    /// Unix-like linker for Apple targets (both naked and compiler-wrapped forms).
+    /// Extracted from the "umbrella" `Unix` flavor due to its corresponding LLD flavor.
+    Darwin(Cc, Lld),
+    /// Unix-like linker for Wasm targets (both naked and compiler-wrapped forms).
+    /// Extracted from the "umbrella" `Unix` flavor due to its corresponding LLD flavor.
+    /// Non-LLD version does not exist, so the lld flag is currently hardcoded here.
+    WasmLld(Cc),
+    /// Basic Unix-like linker for "any other Unix" targets (Solaris/illumos, L4Re, MSP430, etc),
+    /// possibly with non-GNU extensions (both naked and compiler-wrapped forms).
+    /// LLD doesn't support any of these.
+    Unix(Cc),
+    /// MSVC-style linker for Windows and UEFI, LLD supports it.
+    Msvc(Lld),
+    /// Emscripten Compiler Frontend, a wrapper around `WasmLld(Cc::Yes)` that has a different
+    /// interface and produces some additional JavaScript output.
     EmCc,
+    // Below: other linker-like tools with unique interfaces for exotic targets.
+    /// Linker tool for BPF.
     Bpf,
+    /// Linker tool for Nvidia PTX.
     Ptx,
 }
 
+/// Linker flavors available externally through command line (`-Clinker-flavor`)
+/// or json target specifications.
+/// FIXME: This set has accumulated historically, bring it more in line with the internal
+/// linker flavors (`LinkerFlavor`).
 #[derive(Clone, Copy, Debug, Eq, Ord, PartialEq, PartialOrd)]
 pub enum LinkerFlavorCli {
     Gcc,
@@ -148,12 +204,32 @@
 }
 
 impl LinkerFlavor {
-    pub fn from_cli(cli: LinkerFlavorCli) -> LinkerFlavor {
+    pub fn from_cli(cli: LinkerFlavorCli, target: &TargetOptions) -> LinkerFlavor {
+        Self::from_cli_impl(cli, target.linker_flavor.lld_flavor(), target.linker_flavor.is_gnu())
+    }
+
+    /// The passed CLI flavor is preferred over other args coming from the default target spec,
+    /// so this function can produce a flavor that is incompatible with the current target.
+    /// FIXME: Produce errors when `-Clinker-flavor` is set to something incompatible
+    /// with the current target.
+    fn from_cli_impl(cli: LinkerFlavorCli, lld_flavor: LldFlavor, is_gnu: bool) -> LinkerFlavor {
         match cli {
-            LinkerFlavorCli::Gcc => LinkerFlavor::Gcc,
-            LinkerFlavorCli::Ld => LinkerFlavor::Ld,
-            LinkerFlavorCli::Lld(lld_flavor) => LinkerFlavor::Lld(lld_flavor),
-            LinkerFlavorCli::Msvc => LinkerFlavor::Msvc,
+            LinkerFlavorCli::Gcc => match lld_flavor {
+                LldFlavor::Ld if is_gnu => LinkerFlavor::Gnu(Cc::Yes, Lld::No),
+                LldFlavor::Ld64 => LinkerFlavor::Darwin(Cc::Yes, Lld::No),
+                LldFlavor::Wasm => LinkerFlavor::WasmLld(Cc::Yes),
+                LldFlavor::Ld | LldFlavor::Link => LinkerFlavor::Unix(Cc::Yes),
+            },
+            LinkerFlavorCli::Ld => match lld_flavor {
+                LldFlavor::Ld if is_gnu => LinkerFlavor::Gnu(Cc::No, Lld::No),
+                LldFlavor::Ld64 => LinkerFlavor::Darwin(Cc::No, Lld::No),
+                LldFlavor::Ld | LldFlavor::Wasm | LldFlavor::Link => LinkerFlavor::Unix(Cc::No),
+            },
+            LinkerFlavorCli::Lld(LldFlavor::Ld) => LinkerFlavor::Gnu(Cc::No, Lld::Yes),
+            LinkerFlavorCli::Lld(LldFlavor::Ld64) => LinkerFlavor::Darwin(Cc::No, Lld::Yes),
+            LinkerFlavorCli::Lld(LldFlavor::Wasm) => LinkerFlavor::WasmLld(Cc::No),
+            LinkerFlavorCli::Lld(LldFlavor::Link) => LinkerFlavor::Msvc(Lld::Yes),
+            LinkerFlavorCli::Msvc => LinkerFlavor::Msvc(Lld::No),
             LinkerFlavorCli::Em => LinkerFlavor::EmCc,
             LinkerFlavorCli::BpfLinker => LinkerFlavor::Bpf,
             LinkerFlavorCli::PtxLinker => LinkerFlavor::Ptx,
@@ -162,14 +238,39 @@
 
     fn to_cli(self) -> LinkerFlavorCli {
         match self {
-            LinkerFlavor::Gcc => LinkerFlavorCli::Gcc,
-            LinkerFlavor::Ld => LinkerFlavorCli::Ld,
-            LinkerFlavor::Lld(lld_flavor) => LinkerFlavorCli::Lld(lld_flavor),
-            LinkerFlavor::Msvc => LinkerFlavorCli::Msvc,
+            LinkerFlavor::Gnu(Cc::Yes, _)
+            | LinkerFlavor::Darwin(Cc::Yes, _)
+            | LinkerFlavor::WasmLld(Cc::Yes)
+            | LinkerFlavor::Unix(Cc::Yes) => LinkerFlavorCli::Gcc,
+            LinkerFlavor::Gnu(_, Lld::Yes) => LinkerFlavorCli::Lld(LldFlavor::Ld),
+            LinkerFlavor::Darwin(_, Lld::Yes) => LinkerFlavorCli::Lld(LldFlavor::Ld64),
+            LinkerFlavor::WasmLld(..) => LinkerFlavorCli::Lld(LldFlavor::Wasm),
+            LinkerFlavor::Gnu(..) | LinkerFlavor::Darwin(..) | LinkerFlavor::Unix(..) => {
+                LinkerFlavorCli::Ld
+            }
+            LinkerFlavor::Msvc(Lld::Yes) => LinkerFlavorCli::Lld(LldFlavor::Link),
+            LinkerFlavor::Msvc(..) => LinkerFlavorCli::Msvc,
             LinkerFlavor::EmCc => LinkerFlavorCli::Em,
             LinkerFlavor::Bpf => LinkerFlavorCli::BpfLinker,
             LinkerFlavor::Ptx => LinkerFlavorCli::PtxLinker,
         }
+    }
+
+    pub fn lld_flavor(self) -> LldFlavor {
+        match self {
+            LinkerFlavor::Gnu(..)
+            | LinkerFlavor::Unix(..)
+            | LinkerFlavor::EmCc
+            | LinkerFlavor::Bpf
+            | LinkerFlavor::Ptx => LldFlavor::Ld,
+            LinkerFlavor::Darwin(..) => LldFlavor::Ld64,
+            LinkerFlavor::WasmLld(..) => LldFlavor::Wasm,
+            LinkerFlavor::Msvc(..) => LldFlavor::Link,
+        }
+    }
+
+    pub fn is_gnu(self) -> bool {
+        matches!(self, LinkerFlavor::Gnu(..))
     }
 }
 
@@ -635,6 +736,10 @@
 }
 
 impl StackProbeType {
+    // LLVM X86 targets (ix86 and x86_64) can use inline-asm stack probes starting with LLVM 16.
+    // Notable past issues were rust#83139 (fixed in 14) and rust#84667 (fixed in 16).
+    const X86: Self = Self::InlineOrCall { min_llvm_version_for_inline: (16, 0, 0) };
+
     fn from_json(json: &Json) -> Result<Self, String> {
         let object = json.as_object().ok_or_else(|| "expected a JSON object")?;
         let kind = object
@@ -1254,16 +1359,11 @@
     /// Linker to invoke
     pub linker: Option<StaticCow<str>>,
     /// Default linker flavor used if `-C linker-flavor` or `-C linker` are not passed
-    /// on the command line. Defaults to `LinkerFlavor::Gcc`.
+    /// on the command line. Defaults to `LinkerFlavor::Gnu(Cc::Yes, Lld::No)`.
     pub linker_flavor: LinkerFlavor,
     linker_flavor_json: LinkerFlavorCli,
-    /// LLD flavor used if `lld` (or `rust-lld`) is specified as a linker
-    /// without clarifying its flavor in any way.
-    /// FIXME: Merge this into `LinkerFlavor`.
-    pub lld_flavor: LldFlavor,
-    /// Whether the linker support GNU-like arguments such as -O. Defaults to true.
-    /// FIXME: Merge this into `LinkerFlavor`.
-    pub linker_is_gnu: bool,
+    lld_flavor_json: LldFlavor,
+    linker_is_gnu_json: bool,
 
     /// Objects to link before and after all other object code.
     pub pre_link_objects: CrtObjects,
@@ -1296,7 +1396,7 @@
 
     /// Optional link script applied to `dylib` and `executable` crate types.
     /// This is a string containing the script, not a path. Can only be applied
-    /// to linkers where `linker_is_gnu` is true.
+    /// to linkers where linker flavor matches `LinkerFlavor::Gnu(..)`.
     pub link_script: Option<StaticCow<str>>,
     /// Environment variables to be set for the linker invocation.
     pub link_env: StaticCow<[(StaticCow<str>, StaticCow<str>)]>,
@@ -1571,20 +1671,36 @@
 
 /// Add arguments for the given flavor and also for its "twin" flavors
 /// that have a compatible command line interface.
-fn add_link_args(link_args: &mut LinkArgs, flavor: LinkerFlavor, args: &[&'static str]) {
-    let mut insert = |flavor| {
-        link_args.entry(flavor).or_default().extend(args.iter().copied().map(Cow::Borrowed))
-    };
+fn add_link_args_iter(
+    link_args: &mut LinkArgs,
+    flavor: LinkerFlavor,
+    args: impl Iterator<Item = StaticCow<str>> + Clone,
+) {
+    let mut insert = |flavor| link_args.entry(flavor).or_default().extend(args.clone());
     insert(flavor);
     match flavor {
-        LinkerFlavor::Ld => insert(LinkerFlavor::Lld(LldFlavor::Ld)),
-        LinkerFlavor::Msvc => insert(LinkerFlavor::Lld(LldFlavor::Link)),
-        LinkerFlavor::Lld(LldFlavor::Ld64) | LinkerFlavor::Lld(LldFlavor::Wasm) => {}
-        LinkerFlavor::Lld(lld_flavor) => {
-            panic!("add_link_args: use non-LLD flavor for {:?}", lld_flavor)
-        }
-        LinkerFlavor::Gcc | LinkerFlavor::EmCc | LinkerFlavor::Bpf | LinkerFlavor::Ptx => {}
-    }
+        LinkerFlavor::Gnu(cc, lld) => {
+            assert_eq!(lld, Lld::No);
+            insert(LinkerFlavor::Gnu(cc, Lld::Yes));
+        }
+        LinkerFlavor::Darwin(cc, lld) => {
+            assert_eq!(lld, Lld::No);
+            insert(LinkerFlavor::Darwin(cc, Lld::Yes));
+        }
+        LinkerFlavor::Msvc(lld) => {
+            assert_eq!(lld, Lld::No);
+            insert(LinkerFlavor::Msvc(Lld::Yes));
+        }
+        LinkerFlavor::WasmLld(..)
+        | LinkerFlavor::Unix(..)
+        | LinkerFlavor::EmCc
+        | LinkerFlavor::Bpf
+        | LinkerFlavor::Ptx => {}
+    }
+}
+
+fn add_link_args(link_args: &mut LinkArgs, flavor: LinkerFlavor, args: &[&'static str]) {
+    add_link_args_iter(link_args, flavor, args.iter().copied().map(Cow::Borrowed))
 }
 
 impl TargetOptions {
@@ -1603,7 +1719,11 @@
     }
 
     fn update_from_cli(&mut self) {
-        self.linker_flavor = LinkerFlavor::from_cli(self.linker_flavor_json);
+        self.linker_flavor = LinkerFlavor::from_cli_impl(
+            self.linker_flavor_json,
+            self.lld_flavor_json,
+            self.linker_is_gnu_json,
+        );
         for (args, args_json) in [
             (&mut self.pre_link_args, &self.pre_link_args_json),
             (&mut self.late_link_args, &self.late_link_args_json),
@@ -1611,12 +1731,6 @@
             (&mut self.late_link_args_static, &self.late_link_args_static_json),
             (&mut self.post_link_args, &self.post_link_args_json),
         ] {
-<<<<<<< HEAD
-            *args = args_json
-                .iter()
-                .map(|(flavor, args)| (LinkerFlavor::from_cli(*flavor), args.clone()))
-                .collect();
-=======
             args.clear();
             for (flavor, args_json) in args_json {
                 // Cannot use `from_cli` due to borrow checker.
@@ -1636,12 +1750,13 @@
                     add_link_args_iter(args, linker_flavor, args_json.iter().cloned());
                 }
             }
->>>>>>> b1ab3b73
         }
     }
 
     fn update_to_cli(&mut self) {
         self.linker_flavor_json = self.linker_flavor.to_cli();
+        self.lld_flavor_json = self.linker_flavor.lld_flavor();
+        self.linker_is_gnu_json = self.linker_flavor.is_gnu();
         for (args, args_json) in [
             (&self.pre_link_args, &mut self.pre_link_args_json),
             (&self.late_link_args, &mut self.late_link_args_json),
@@ -1668,10 +1783,10 @@
             abi: "".into(),
             vendor: "unknown".into(),
             linker: option_env!("CFG_DEFAULT_LINKER").map(|s| s.into()),
-            linker_flavor: LinkerFlavor::Gcc,
+            linker_flavor: LinkerFlavor::Gnu(Cc::Yes, Lld::No),
             linker_flavor_json: LinkerFlavorCli::Gcc,
-            lld_flavor: LldFlavor::Ld,
-            linker_is_gnu: true,
+            lld_flavor_json: LldFlavor::Ld,
+            linker_is_gnu_json: true,
             link_script: None,
             asm_args: cvs![],
             cpu: "generic".into(),
@@ -1937,6 +2052,12 @@
             ($key_name:ident, bool) => ( {
                 let name = (stringify!($key_name)).replace("_", "-");
                 if let Some(s) = obj.remove(&name).and_then(|b| b.as_bool()) {
+                    base.$key_name = s;
+                }
+            } );
+            ($key_name:ident = $json_name:expr, bool) => ( {
+                let name = $json_name;
+                if let Some(s) = obj.remove(name).and_then(|b| b.as_bool()) {
                     base.$key_name = s;
                 }
             } );
@@ -2111,9 +2232,9 @@
                         .map(|s| s.to_string().into());
                 }
             } );
-            ($key_name:ident, LldFlavor) => ( {
-                let name = (stringify!($key_name)).replace("_", "-");
-                obj.remove(&name).and_then(|o| o.as_str().and_then(|s| {
+            ($key_name:ident = $json_name:expr, LldFlavor) => ( {
+                let name = $json_name;
+                obj.remove(name).and_then(|o| o.as_str().and_then(|s| {
                     if let Some(flavor) = LldFlavor::from_str(&s) {
                         base.$key_name = flavor;
                     } else {
@@ -2307,8 +2428,8 @@
         key!(vendor);
         key!(linker, optional);
         key!(linker_flavor_json = "linker-flavor", LinkerFlavor)?;
-        key!(lld_flavor, LldFlavor)?;
-        key!(linker_is_gnu, bool);
+        key!(lld_flavor_json = "lld-flavor", LldFlavor)?;
+        key!(linker_is_gnu_json = "linker-is-gnu", bool);
         key!(pre_link_objects = "pre-link-objects", link_objects);
         key!(post_link_objects = "post-link-objects", link_objects);
         key!(pre_link_objects_self_contained = "pre-link-objects-fallback", link_objects);
@@ -2557,8 +2678,8 @@
         target_option_val!(vendor);
         target_option_val!(linker);
         target_option_val!(linker_flavor_json, "linker-flavor");
-        target_option_val!(lld_flavor);
-        target_option_val!(linker_is_gnu);
+        target_option_val!(lld_flavor_json, "lld-flavor");
+        target_option_val!(linker_is_gnu_json, "linker-is-gnu");
         target_option_val!(pre_link_objects);
         target_option_val!(post_link_objects);
         target_option_val!(pre_link_objects_self_contained, "pre-link-objects-fallback");
