--- conflicted
+++ resolved
@@ -27,13 +27,8 @@
 tempfile = { version = "3.2", optional = true }
 
 [dev-dependencies]
-<<<<<<< HEAD
 cargo_metadata = "0.14"
-compiletest_rs = { version = "0.7", features = ["tmp"] }
-=======
-cargo_metadata = "0.12"
 compiletest_rs = { version = "0.7.1", features = ["tmp"] }
->>>>>>> 150a6598
 tester = "0.9"
 regex = "1.5"
 # This is used by the `collect-metadata` alias.
