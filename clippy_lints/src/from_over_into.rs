use clippy_utils::diagnostics::span_lint_and_then;
use clippy_utils::macros::span_is_local;
use clippy_utils::msrvs::{self, Msrv};
use clippy_utils::path_def_id;
use clippy_utils::source::snippet_opt;
use rustc_errors::Applicability;
use rustc_hir::intravisit::{walk_path, Visitor};
use rustc_hir::{
    GenericArg, GenericArgs, HirId, Impl, ImplItemKind, ImplItemRef, Item, ItemKind, PatKind, Path, PathSegment, Ty,
    TyKind,
};
use rustc_lint::{LateContext, LateLintPass};
<<<<<<< HEAD
use rustc_middle::hir::nested_filter::OnlyBodies;
=======
use rustc_middle::{hir::nested_filter::OnlyBodies, ty};
>>>>>>> b62319ce
use rustc_session::{declare_tool_lint, impl_lint_pass};
use rustc_span::symbol::{kw, sym};
use rustc_span::{Span, Symbol};

declare_clippy_lint! {
    /// ### What it does
    /// Searches for implementations of the `Into<..>` trait and suggests to implement `From<..>` instead.
    ///
    /// ### Why is this bad?
    /// According the std docs implementing `From<..>` is preferred since it gives you `Into<..>` for free where the reverse isn't true.
    ///
    /// ### Example
    /// ```rust
    /// struct StringWrapper(String);
    ///
    /// impl Into<StringWrapper> for String {
    ///     fn into(self) -> StringWrapper {
    ///         StringWrapper(self)
    ///     }
    /// }
    /// ```
    /// Use instead:
    /// ```rust
    /// struct StringWrapper(String);
    ///
    /// impl From<String> for StringWrapper {
    ///     fn from(s: String) -> StringWrapper {
    ///         StringWrapper(s)
    ///     }
    /// }
    /// ```
    #[clippy::version = "1.51.0"]
    pub FROM_OVER_INTO,
    style,
    "Warns on implementations of `Into<..>` to use `From<..>`"
}

pub struct FromOverInto {
    msrv: Msrv,
}

impl FromOverInto {
    #[must_use]
    pub fn new(msrv: Msrv) -> Self {
        FromOverInto { msrv }
    }
}

impl_lint_pass!(FromOverInto => [FROM_OVER_INTO]);

impl<'tcx> LateLintPass<'tcx> for FromOverInto {
    fn check_item(&mut self, cx: &LateContext<'tcx>, item: &'tcx Item<'_>) {
        if !self.msrv.meets(msrvs::RE_REBALANCING_COHERENCE) || !span_is_local(item.span) {
            return;
        }

        if let ItemKind::Impl(Impl {
            of_trait: Some(hir_trait_ref),
            self_ty,
            items: [impl_item_ref],
            ..
        }) = item.kind
            && let Some(into_trait_seg) = hir_trait_ref.path.segments.last()
            // `impl Into<target_ty> for self_ty`
            && let Some(GenericArgs { args: [GenericArg::Type(target_ty)], .. }) = into_trait_seg.args
            && let Some(middle_trait_ref) = cx.tcx.impl_trait_ref(item.owner_id)
            && cx.tcx.is_diagnostic_item(sym::Into, middle_trait_ref.def_id)
            && !matches!(middle_trait_ref.substs.type_at(1).kind(), ty::Opaque(..))
        {
            span_lint_and_then(
                cx,
                FROM_OVER_INTO,
                cx.tcx.sess.source_map().guess_head_span(item.span),
                "an implementation of `From` is preferred since it gives you `Into<_>` for free where the reverse isn't true",
                |diag| {
                    // If the target type is likely foreign mention the orphan rules as it's a common source of confusion
                    if path_def_id(cx, target_ty.peel_refs()).map_or(true, |id| !id.is_local()) {
                        diag.help(
                            "`impl From<Local> for Foreign` is allowed by the orphan rules, for more information see\n\
                            https://doc.rust-lang.org/reference/items/implementations.html#trait-implementation-coherence"
                        );
                    }

                    let message = format!("replace the `Into` implentation with `From<{}>`", middle_trait_ref.self_ty());
                    if let Some(suggestions) = convert_to_from(cx, into_trait_seg, target_ty, self_ty, impl_item_ref) {
                        diag.multipart_suggestion(message, suggestions, Applicability::MachineApplicable);
                    } else {
                        diag.help(message);
                    }
                },
            );
        }
    }

    extract_msrv_attr!(LateContext);
}

/// Finds the occurences of `Self` and `self`
struct SelfFinder<'a, 'tcx> {
    cx: &'a LateContext<'tcx>,
    /// Occurences of `Self`
    upper: Vec<Span>,
    /// Occurences of `self`
    lower: Vec<Span>,
    /// If any of the `self`/`Self` usages were from an expansion, or the body contained a binding
    /// already named `val`
    invalid: bool,
}

impl<'a, 'tcx> Visitor<'tcx> for SelfFinder<'a, 'tcx> {
    type NestedFilter = OnlyBodies;

    fn nested_visit_map(&mut self) -> Self::Map {
        self.cx.tcx.hir()
    }

    fn visit_path(&mut self, path: &Path<'tcx>, _id: HirId) {
        for segment in path.segments {
            match segment.ident.name {
                kw::SelfLower => self.lower.push(segment.ident.span),
                kw::SelfUpper => self.upper.push(segment.ident.span),
                _ => continue,
            }
        }

        self.invalid |= path.span.from_expansion();
        if !self.invalid {
            walk_path(self, path);
        }
    }

    fn visit_name(&mut self, name: Symbol) {
        if name == sym::val {
            self.invalid = true;
        }
    }
}

fn convert_to_from(
    cx: &LateContext<'_>,
    into_trait_seg: &PathSegment<'_>,
    target_ty: &Ty<'_>,
    self_ty: &Ty<'_>,
    impl_item_ref: &ImplItemRef,
) -> Option<Vec<(Span, String)>> {
    let impl_item = cx.tcx.hir().impl_item(impl_item_ref.id);
    let ImplItemKind::Fn(ref sig, body_id) = impl_item.kind else { return None };
    let body = cx.tcx.hir().body(body_id);
    let [input] = body.params else { return None };
    let PatKind::Binding(.., self_ident, None) = input.pat.kind else { return None };

    let from = snippet_opt(cx, self_ty.span)?;
    let into = snippet_opt(cx, target_ty.span)?;

    let mut suggestions = vec![
        // impl Into<T> for U  ->  impl From<T> for U
        //      ~~~~                    ~~~~
        (into_trait_seg.ident.span, String::from("From")),
        // impl Into<T> for U  ->  impl Into<U> for U
        //           ~                       ~
        (target_ty.span, from.clone()),
        // impl Into<T> for U  ->  impl Into<T> for T
        //                  ~                       ~
        (self_ty.span, into),
        // fn into(self) -> T  ->  fn from(self) -> T
        //    ~~~~                    ~~~~
        (impl_item.ident.span, String::from("from")),
        // fn into([mut] self) -> T  ->  fn into([mut] v: T) -> T
        //               ~~~~                          ~~~~
        (self_ident.span, format!("val: {from}")),
        // fn into(self) -> T  ->  fn into(self) -> Self
        //                  ~                       ~~~~
        (sig.decl.output.span(), String::from("Self")),
    ];

    let mut finder = SelfFinder {
        cx,
        upper: Vec::new(),
        lower: Vec::new(),
        invalid: false,
    };
    finder.visit_expr(body.value);

    if finder.invalid {
        return None;
    }

    // don't try to replace e.g. `Self::default()` with `&[T]::default()`
    if !finder.upper.is_empty() && !matches!(self_ty.kind, TyKind::Path(_)) {
        return None;
    }

    for span in finder.upper {
        suggestions.push((span, from.clone()));
    }
    for span in finder.lower {
        suggestions.push((span, String::from("val")));
    }

    Some(suggestions)
}<|MERGE_RESOLUTION|>--- conflicted
+++ resolved
@@ -10,11 +10,7 @@
     TyKind,
 };
 use rustc_lint::{LateContext, LateLintPass};
-<<<<<<< HEAD
-use rustc_middle::hir::nested_filter::OnlyBodies;
-=======
 use rustc_middle::{hir::nested_filter::OnlyBodies, ty};
->>>>>>> b62319ce
 use rustc_session::{declare_tool_lint, impl_lint_pass};
 use rustc_span::symbol::{kw, sym};
 use rustc_span::{Span, Symbol};
@@ -82,7 +78,7 @@
             && let Some(GenericArgs { args: [GenericArg::Type(target_ty)], .. }) = into_trait_seg.args
             && let Some(middle_trait_ref) = cx.tcx.impl_trait_ref(item.owner_id)
             && cx.tcx.is_diagnostic_item(sym::Into, middle_trait_ref.def_id)
-            && !matches!(middle_trait_ref.substs.type_at(1).kind(), ty::Opaque(..))
+            && !matches!(middle_trait_ref.substs.type_at(1).kind(), ty::Alias(ty::Opaque, _))
         {
             span_lint_and_then(
                 cx,
